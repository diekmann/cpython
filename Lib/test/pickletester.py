--- conflicted
+++ resolved
@@ -7,14 +7,10 @@
 import weakref
 from http.cookies import SimpleCookie
 
-<<<<<<< HEAD
-from test.support import TestFailed, TESTFN, run_with_locale, no_tracing
-=======
 from test.support import (
-    TestFailed, TESTFN, run_with_locale,
+    TestFailed, TESTFN, run_with_locale, no_tracing,
     _2G, _4G, precisionbigmemtest,
     )
->>>>>>> 82be19f8
 
 from pickle import bytes_types
 
@@ -1128,7 +1124,6 @@
         empty = self.loads(b'\x80\x03U\x00q\x00.', encoding='koi8-r')
         self.assertEqual(empty, '')
 
-<<<<<<< HEAD
     def test_int_pickling_efficiency(self):
         # Test compacity of int representation (see issue #12744)
         for proto in protocols:
@@ -1137,7 +1132,7 @@
             self.assertEqual(sorted(sizes), sizes)
             if proto >= 2:
                 self.assertLessEqual(sizes[-1], 14)
-=======
+
     def check_negative_32b_binXXX(self, dumped):
         if sys.maxsize > 2**32:
             self.skipTest("test is only meaningful on 32-bit builds")
@@ -1230,7 +1225,6 @@
                     self.dumps(data, protocol=proto)
         finally:
             data = None
->>>>>>> 82be19f8
 
 
 # Test classes for reduce_ex
