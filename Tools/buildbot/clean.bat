@rem Used by the buildbot "clean" step.
<<<<<<< HEAD
call "%VS100COMNTOOLS%vsvars32.bat"
@echo Deleting .pyc/.pyo files ...
del /s Lib\*.pyc Lib\*.pyo
=======
call "%VS90COMNTOOLS%vsvars32.bat"
>>>>>>> 2d82d049
@echo Deleting test leftovers ...
rmdir /s /q build
cd PCbuild
msbuild /target:clean pcbuild.sln /p:Configuration=Release /p:PlatformTarget=x86
msbuild /target:clean pcbuild.sln /p:Configuration=Debug /p:PlatformTarget=x86
cd ..<|MERGE_RESOLUTION|>--- conflicted
+++ resolved
@@ -1,11 +1,5 @@
 @rem Used by the buildbot "clean" step.
-<<<<<<< HEAD
 call "%VS100COMNTOOLS%vsvars32.bat"
-@echo Deleting .pyc/.pyo files ...
-del /s Lib\*.pyc Lib\*.pyo
-=======
-call "%VS90COMNTOOLS%vsvars32.bat"
->>>>>>> 2d82d049
 @echo Deleting test leftovers ...
 rmdir /s /q build
 cd PCbuild
