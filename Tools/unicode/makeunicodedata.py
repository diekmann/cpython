#
# (re)generate unicode property and type databases
#
# this script converts a unicode 3.2 database file to
# Modules/unicodedata_db.h, Modules/unicodename_db.h,
# and Objects/unicodetype_db.h
#
# history:
# 2000-09-24 fl   created (based on bits and pieces from unidb)
# 2000-09-25 fl   merged tim's splitbin fixes, separate decomposition table
# 2000-09-25 fl   added character type table
# 2000-09-26 fl   added LINEBREAK, DECIMAL, and DIGIT flags/fields (2.0)
# 2000-11-03 fl   expand first/last ranges
# 2001-01-19 fl   added character name tables (2.1)
# 2001-01-21 fl   added decomp compression; dynamic phrasebook threshold
# 2002-09-11 wd   use string methods
# 2002-10-18 mvl  update to Unicode 3.2
# 2002-10-22 mvl  generate NFC tables
# 2002-11-24 mvl  expand all ranges, sort names version-independently
# 2002-11-25 mvl  add UNIDATA_VERSION
# 2004-05-29 perky add east asian width information
# 2006-03-10 mvl  update to Unicode 4.1; add UCD 3.2 delta
# 2008-06-11 gb   add PRINTABLE_MASK for Atsuo Ishimoto's ascii() patch
# 2011-10-21 ezio add support for name aliases and named sequences
# 2012-01    benjamin add full case mappings
#
# written by Fredrik Lundh (fredrik@pythonware.com)
#

import os
import sys
import zipfile

from textwrap import dedent

SCRIPT = sys.argv[0]
VERSION = "3.2"

# The Unicode Database
<<<<<<< HEAD
UNIDATA_VERSION = "7.0.0"
=======
# --------------------
# When changing UCD version please update
#   * Doc/library/stdtypes.rst, and
#   * Doc/library/unicodedata.rst
UNIDATA_VERSION = "6.3.0"
>>>>>>> 7445a383
UNICODE_DATA = "UnicodeData%s.txt"
COMPOSITION_EXCLUSIONS = "CompositionExclusions%s.txt"
EASTASIAN_WIDTH = "EastAsianWidth%s.txt"
UNIHAN = "Unihan%s.zip"
DERIVED_CORE_PROPERTIES = "DerivedCoreProperties%s.txt"
DERIVEDNORMALIZATION_PROPS = "DerivedNormalizationProps%s.txt"
LINE_BREAK = "LineBreak%s.txt"
NAME_ALIASES = "NameAliases%s.txt"
NAMED_SEQUENCES = "NamedSequences%s.txt"
SPECIAL_CASING = "SpecialCasing%s.txt"
CASE_FOLDING = "CaseFolding%s.txt"

# Private Use Areas -- in planes 1, 15, 16
PUA_1 = range(0xE000, 0xF900)
PUA_15 = range(0xF0000, 0xFFFFE)
PUA_16 = range(0x100000, 0x10FFFE)

# we use this ranges of PUA_15 to store name aliases and named sequences
NAME_ALIASES_START = 0xF0000
NAMED_SEQUENCES_START = 0xF0200

old_versions = ["3.2.0"]

CATEGORY_NAMES = [ "Cn", "Lu", "Ll", "Lt", "Mn", "Mc", "Me", "Nd",
    "Nl", "No", "Zs", "Zl", "Zp", "Cc", "Cf", "Cs", "Co", "Cn", "Lm",
    "Lo", "Pc", "Pd", "Ps", "Pe", "Pi", "Pf", "Po", "Sm", "Sc", "Sk",
    "So" ]

BIDIRECTIONAL_NAMES = [ "", "L", "LRE", "LRO", "R", "AL", "RLE", "RLO",
    "PDF", "EN", "ES", "ET", "AN", "CS", "NSM", "BN", "B", "S", "WS",
    "ON", "LRI", "RLI", "FSI", "PDI" ]

EASTASIANWIDTH_NAMES = [ "F", "H", "W", "Na", "A", "N" ]

MANDATORY_LINE_BREAKS = [ "BK", "CR", "LF", "NL" ]

# note: should match definitions in Objects/unicodectype.c
ALPHA_MASK = 0x01
DECIMAL_MASK = 0x02
DIGIT_MASK = 0x04
LOWER_MASK = 0x08
LINEBREAK_MASK = 0x10
SPACE_MASK = 0x20
TITLE_MASK = 0x40
UPPER_MASK = 0x80
XID_START_MASK = 0x100
XID_CONTINUE_MASK = 0x200
PRINTABLE_MASK = 0x400
NUMERIC_MASK = 0x800
CASE_IGNORABLE_MASK = 0x1000
CASED_MASK = 0x2000
EXTENDED_CASE_MASK = 0x4000

# these ranges need to match unicodedata.c:is_unified_ideograph
cjk_ranges = [
    ('3400', '4DB5'),
    ('4E00', '9FCC'),
    ('20000', '2A6D6'),
    ('2A700', '2B734'),
    ('2B740', '2B81D')
]

def maketables(trace=0):

    print("--- Reading", UNICODE_DATA % "", "...")

    version = ""
    unicode = UnicodeData(UNIDATA_VERSION)

    print(len(list(filter(None, unicode.table))), "characters")

    for version in old_versions:
        print("--- Reading", UNICODE_DATA % ("-"+version), "...")
        old_unicode = UnicodeData(version, cjk_check=False)
        print(len(list(filter(None, old_unicode.table))), "characters")
        merge_old_version(version, unicode, old_unicode)

    makeunicodename(unicode, trace)
    makeunicodedata(unicode, trace)
    makeunicodetype(unicode, trace)

# --------------------------------------------------------------------
# unicode character properties

def makeunicodedata(unicode, trace):

    dummy = (0, 0, 0, 0, 0, 0)
    table = [dummy]
    cache = {0: dummy}
    index = [0] * len(unicode.chars)

    FILE = "Modules/unicodedata_db.h"

    print("--- Preparing", FILE, "...")

    # 1) database properties

    for char in unicode.chars:
        record = unicode.table[char]
        if record:
            # extract database properties
            category = CATEGORY_NAMES.index(record[2])
            combining = int(record[3])
            bidirectional = BIDIRECTIONAL_NAMES.index(record[4])
            mirrored = record[9] == "Y"
            eastasianwidth = EASTASIANWIDTH_NAMES.index(record[15])
            normalizationquickcheck = record[17]
            item = (
                category, combining, bidirectional, mirrored, eastasianwidth,
                normalizationquickcheck
                )
            # add entry to index and item tables
            i = cache.get(item)
            if i is None:
                cache[item] = i = len(table)
                table.append(item)
            index[char] = i

    # 2) decomposition data

    decomp_data = [0]
    decomp_prefix = [""]
    decomp_index = [0] * len(unicode.chars)
    decomp_size = 0

    comp_pairs = []
    comp_first = [None] * len(unicode.chars)
    comp_last = [None] * len(unicode.chars)

    for char in unicode.chars:
        record = unicode.table[char]
        if record:
            if record[5]:
                decomp = record[5].split()
                if len(decomp) > 19:
                    raise Exception("character %x has a decomposition too large for nfd_nfkd" % char)
                # prefix
                if decomp[0][0] == "<":
                    prefix = decomp.pop(0)
                else:
                    prefix = ""
                try:
                    i = decomp_prefix.index(prefix)
                except ValueError:
                    i = len(decomp_prefix)
                    decomp_prefix.append(prefix)
                prefix = i
                assert prefix < 256
                # content
                decomp = [prefix + (len(decomp)<<8)] + [int(s, 16) for s in decomp]
                # Collect NFC pairs
                if not prefix and len(decomp) == 3 and \
                   char not in unicode.exclusions and \
                   unicode.table[decomp[1]][3] == "0":
                    p, l, r = decomp
                    comp_first[l] = 1
                    comp_last[r] = 1
                    comp_pairs.append((l,r,char))
                try:
                    i = decomp_data.index(decomp)
                except ValueError:
                    i = len(decomp_data)
                    decomp_data.extend(decomp)
                    decomp_size = decomp_size + len(decomp) * 2
            else:
                i = 0
            decomp_index[char] = i

    f = l = 0
    comp_first_ranges = []
    comp_last_ranges = []
    prev_f = prev_l = None
    for i in unicode.chars:
        if comp_first[i] is not None:
            comp_first[i] = f
            f += 1
            if prev_f is None:
                prev_f = (i,i)
            elif prev_f[1]+1 == i:
                prev_f = prev_f[0],i
            else:
                comp_first_ranges.append(prev_f)
                prev_f = (i,i)
        if comp_last[i] is not None:
            comp_last[i] = l
            l += 1
            if prev_l is None:
                prev_l = (i,i)
            elif prev_l[1]+1 == i:
                prev_l = prev_l[0],i
            else:
                comp_last_ranges.append(prev_l)
                prev_l = (i,i)
    comp_first_ranges.append(prev_f)
    comp_last_ranges.append(prev_l)
    total_first = f
    total_last = l

    comp_data = [0]*(total_first*total_last)
    for f,l,char in comp_pairs:
        f = comp_first[f]
        l = comp_last[l]
        comp_data[f*total_last+l] = char

    print(len(table), "unique properties")
    print(len(decomp_prefix), "unique decomposition prefixes")
    print(len(decomp_data), "unique decomposition entries:", end=' ')
    print(decomp_size, "bytes")
    print(total_first, "first characters in NFC")
    print(total_last, "last characters in NFC")
    print(len(comp_pairs), "NFC pairs")

    print("--- Writing", FILE, "...")

    fp = open(FILE, "w")
    print("/* this file was generated by %s %s */" % (SCRIPT, VERSION), file=fp)
    print(file=fp)
    print('#define UNIDATA_VERSION "%s"' % UNIDATA_VERSION, file=fp)
    print("/* a list of unique database records */", file=fp)
    print("const _PyUnicode_DatabaseRecord _PyUnicode_Database_Records[] = {", file=fp)
    for item in table:
        print("    {%d, %d, %d, %d, %d, %d}," % item, file=fp)
    print("};", file=fp)
    print(file=fp)

    print("/* Reindexing of NFC first characters. */", file=fp)
    print("#define TOTAL_FIRST",total_first, file=fp)
    print("#define TOTAL_LAST",total_last, file=fp)
    print("struct reindex{int start;short count,index;};", file=fp)
    print("static struct reindex nfc_first[] = {", file=fp)
    for start,end in comp_first_ranges:
        print("  { %d, %d, %d}," % (start,end-start,comp_first[start]), file=fp)
    print("  {0,0,0}", file=fp)
    print("};\n", file=fp)
    print("static struct reindex nfc_last[] = {", file=fp)
    for start,end in comp_last_ranges:
        print("  { %d, %d, %d}," % (start,end-start,comp_last[start]), file=fp)
    print("  {0,0,0}", file=fp)
    print("};\n", file=fp)

    # FIXME: <fl> the following tables could be made static, and
    # the support code moved into unicodedatabase.c

    print("/* string literals */", file=fp)
    print("const char *_PyUnicode_CategoryNames[] = {", file=fp)
    for name in CATEGORY_NAMES:
        print("    \"%s\"," % name, file=fp)
    print("    NULL", file=fp)
    print("};", file=fp)

    print("const char *_PyUnicode_BidirectionalNames[] = {", file=fp)
    for name in BIDIRECTIONAL_NAMES:
        print("    \"%s\"," % name, file=fp)
    print("    NULL", file=fp)
    print("};", file=fp)

    print("const char *_PyUnicode_EastAsianWidthNames[] = {", file=fp)
    for name in EASTASIANWIDTH_NAMES:
        print("    \"%s\"," % name, file=fp)
    print("    NULL", file=fp)
    print("};", file=fp)

    print("static const char *decomp_prefix[] = {", file=fp)
    for name in decomp_prefix:
        print("    \"%s\"," % name, file=fp)
    print("    NULL", file=fp)
    print("};", file=fp)

    # split record index table
    index1, index2, shift = splitbins(index, trace)

    print("/* index tables for the database records */", file=fp)
    print("#define SHIFT", shift, file=fp)
    Array("index1", index1).dump(fp, trace)
    Array("index2", index2).dump(fp, trace)

    # split decomposition index table
    index1, index2, shift = splitbins(decomp_index, trace)

    print("/* decomposition data */", file=fp)
    Array("decomp_data", decomp_data).dump(fp, trace)

    print("/* index tables for the decomposition data */", file=fp)
    print("#define DECOMP_SHIFT", shift, file=fp)
    Array("decomp_index1", index1).dump(fp, trace)
    Array("decomp_index2", index2).dump(fp, trace)

    index, index2, shift = splitbins(comp_data, trace)
    print("/* NFC pairs */", file=fp)
    print("#define COMP_SHIFT", shift, file=fp)
    Array("comp_index", index).dump(fp, trace)
    Array("comp_data", index2).dump(fp, trace)

    # Generate delta tables for old versions
    for version, table, normalization in unicode.changed:
        cversion = version.replace(".","_")
        records = [table[0]]
        cache = {table[0]:0}
        index = [0] * len(table)
        for i, record in enumerate(table):
            try:
                index[i] = cache[record]
            except KeyError:
                index[i] = cache[record] = len(records)
                records.append(record)
        index1, index2, shift = splitbins(index, trace)
        print("static const change_record change_records_%s[] = {" % cversion, file=fp)
        for record in records:
            print("\t{ %s }," % ", ".join(map(str,record)), file=fp)
        print("};", file=fp)
        Array("changes_%s_index" % cversion, index1).dump(fp, trace)
        Array("changes_%s_data" % cversion, index2).dump(fp, trace)
        print("static const change_record* get_change_%s(Py_UCS4 n)" % cversion, file=fp)
        print("{", file=fp)
        print("\tint index;", file=fp)
        print("\tif (n >= 0x110000) index = 0;", file=fp)
        print("\telse {", file=fp)
        print("\t\tindex = changes_%s_index[n>>%d];" % (cversion, shift), file=fp)
        print("\t\tindex = changes_%s_data[(index<<%d)+(n & %d)];" % \
              (cversion, shift, ((1<<shift)-1)), file=fp)
        print("\t}", file=fp)
        print("\treturn change_records_%s+index;" % cversion, file=fp)
        print("}\n", file=fp)
        print("static Py_UCS4 normalization_%s(Py_UCS4 n)" % cversion, file=fp)
        print("{", file=fp)
        print("\tswitch(n) {", file=fp)
        for k, v in normalization:
            print("\tcase %s: return 0x%s;" % (hex(k), v), file=fp)
        print("\tdefault: return 0;", file=fp)
        print("\t}\n}\n", file=fp)

    fp.close()

# --------------------------------------------------------------------
# unicode character type tables

def makeunicodetype(unicode, trace):

    FILE = "Objects/unicodetype_db.h"

    print("--- Preparing", FILE, "...")

    # extract unicode types
    dummy = (0, 0, 0, 0, 0, 0)
    table = [dummy]
    cache = {0: dummy}
    index = [0] * len(unicode.chars)
    numeric = {}
    spaces = []
    linebreaks = []
    extra_casing = []

    for char in unicode.chars:
        record = unicode.table[char]
        if record:
            # extract database properties
            category = record[2]
            bidirectional = record[4]
            properties = record[16]
            flags = 0
            delta = True
            if category in ["Lm", "Lt", "Lu", "Ll", "Lo"]:
                flags |= ALPHA_MASK
            if "Lowercase" in properties:
                flags |= LOWER_MASK
            if 'Line_Break' in properties or bidirectional == "B":
                flags |= LINEBREAK_MASK
                linebreaks.append(char)
            if category == "Zs" or bidirectional in ("WS", "B", "S"):
                flags |= SPACE_MASK
                spaces.append(char)
            if category == "Lt":
                flags |= TITLE_MASK
            if "Uppercase" in properties:
                flags |= UPPER_MASK
            if char == ord(" ") or category[0] not in ("C", "Z"):
                flags |= PRINTABLE_MASK
            if "XID_Start" in properties:
                flags |= XID_START_MASK
            if "XID_Continue" in properties:
                flags |= XID_CONTINUE_MASK
            if "Cased" in properties:
                flags |= CASED_MASK
            if "Case_Ignorable" in properties:
                flags |= CASE_IGNORABLE_MASK
            sc = unicode.special_casing.get(char)
            cf = unicode.case_folding.get(char, [char])
            if record[12]:
                upper = int(record[12], 16)
            else:
                upper = char
            if record[13]:
                lower = int(record[13], 16)
            else:
                lower = char
            if record[14]:
                title = int(record[14], 16)
            else:
                title = upper
            if sc is None and cf != [lower]:
                sc = ([lower], [title], [upper])
            if sc is None:
                if upper == lower == title:
                    upper = lower = title = 0
                else:
                    upper = upper - char
                    lower = lower - char
                    title = title - char
                    assert (abs(upper) <= 2147483647 and
                            abs(lower) <= 2147483647 and
                            abs(title) <= 2147483647)
            else:
                # This happens either when some character maps to more than one
                # character in uppercase, lowercase, or titlecase or the
                # casefolded version of the character is different from the
                # lowercase. The extra characters are stored in a different
                # array.
                flags |= EXTENDED_CASE_MASK
                lower = len(extra_casing) | (len(sc[0]) << 24)
                extra_casing.extend(sc[0])
                if cf != sc[0]:
                    lower |= len(cf) << 20
                    extra_casing.extend(cf)
                upper = len(extra_casing) | (len(sc[2]) << 24)
                extra_casing.extend(sc[2])
                # Title is probably equal to upper.
                if sc[1] == sc[2]:
                    title = upper
                else:
                    title = len(extra_casing) | (len(sc[1]) << 24)
                    extra_casing.extend(sc[1])
            # decimal digit, integer digit
            decimal = 0
            if record[6]:
                flags |= DECIMAL_MASK
                decimal = int(record[6])
            digit = 0
            if record[7]:
                flags |= DIGIT_MASK
                digit = int(record[7])
            if record[8]:
                flags |= NUMERIC_MASK
                numeric.setdefault(record[8], []).append(char)
            item = (
                upper, lower, title, decimal, digit, flags
                )
            # add entry to index and item tables
            i = cache.get(item)
            if i is None:
                cache[item] = i = len(table)
                table.append(item)
            index[char] = i

    print(len(table), "unique character type entries")
    print(sum(map(len, numeric.values())), "numeric code points")
    print(len(spaces), "whitespace code points")
    print(len(linebreaks), "linebreak code points")
    print(len(extra_casing), "extended case array")

    print("--- Writing", FILE, "...")

    fp = open(FILE, "w")
    print("/* this file was generated by %s %s */" % (SCRIPT, VERSION), file=fp)
    print(file=fp)
    print("/* a list of unique character type descriptors */", file=fp)
    print("const _PyUnicode_TypeRecord _PyUnicode_TypeRecords[] = {", file=fp)
    for item in table:
        print("    {%d, %d, %d, %d, %d, %d}," % item, file=fp)
    print("};", file=fp)
    print(file=fp)

    print("/* extended case mappings */", file=fp)
    print(file=fp)
    print("const Py_UCS4 _PyUnicode_ExtendedCase[] = {", file=fp)
    for c in extra_casing:
        print("    %d," % c, file=fp)
    print("};", file=fp)
    print(file=fp)

    # split decomposition index table
    index1, index2, shift = splitbins(index, trace)

    print("/* type indexes */", file=fp)
    print("#define SHIFT", shift, file=fp)
    Array("index1", index1).dump(fp, trace)
    Array("index2", index2).dump(fp, trace)

    # Generate code for _PyUnicode_ToNumeric()
    numeric_items = sorted(numeric.items())
    print('/* Returns the numeric value as double for Unicode characters', file=fp)
    print(' * having this property, -1.0 otherwise.', file=fp)
    print(' */', file=fp)
    print('double _PyUnicode_ToNumeric(Py_UCS4 ch)', file=fp)
    print('{', file=fp)
    print('    switch (ch) {', file=fp)
    for value, codepoints in numeric_items:
        # Turn text into float literals
        parts = value.split('/')
        parts = [repr(float(part)) for part in parts]
        value = '/'.join(parts)

        codepoints.sort()
        for codepoint in codepoints:
            print('    case 0x%04X:' % (codepoint,), file=fp)
        print('        return (double) %s;' % (value,), file=fp)
    print('    }', file=fp)
    print('    return -1.0;', file=fp)
    print('}', file=fp)
    print(file=fp)

    # Generate code for _PyUnicode_IsWhitespace()
    print("/* Returns 1 for Unicode characters having the bidirectional", file=fp)
    print(" * type 'WS', 'B' or 'S' or the category 'Zs', 0 otherwise.", file=fp)
    print(" */", file=fp)
    print('int _PyUnicode_IsWhitespace(const Py_UCS4 ch)', file=fp)
    print('{', file=fp)
    print('    switch (ch) {', file=fp)

    for codepoint in sorted(spaces):
        print('    case 0x%04X:' % (codepoint,), file=fp)
    print('        return 1;', file=fp)

    print('    }', file=fp)
    print('    return 0;', file=fp)
    print('}', file=fp)
    print(file=fp)

    # Generate code for _PyUnicode_IsLinebreak()
    print("/* Returns 1 for Unicode characters having the line break", file=fp)
    print(" * property 'BK', 'CR', 'LF' or 'NL' or having bidirectional", file=fp)
    print(" * type 'B', 0 otherwise.", file=fp)
    print(" */", file=fp)
    print('int _PyUnicode_IsLinebreak(const Py_UCS4 ch)', file=fp)
    print('{', file=fp)
    print('    switch (ch) {', file=fp)
    for codepoint in sorted(linebreaks):
        print('    case 0x%04X:' % (codepoint,), file=fp)
    print('        return 1;', file=fp)

    print('    }', file=fp)
    print('    return 0;', file=fp)
    print('}', file=fp)
    print(file=fp)

    fp.close()

# --------------------------------------------------------------------
# unicode name database

def makeunicodename(unicode, trace):

    FILE = "Modules/unicodename_db.h"

    print("--- Preparing", FILE, "...")

    # collect names
    names = [None] * len(unicode.chars)

    for char in unicode.chars:
        record = unicode.table[char]
        if record:
            name = record[1].strip()
            if name and name[0] != "<":
                names[char] = name + chr(0)

    print(len(list(n for n in names if n is not None)), "distinct names")

    # collect unique words from names (note that we differ between
    # words inside a sentence, and words ending a sentence.  the
    # latter includes the trailing null byte.

    words = {}
    n = b = 0
    for char in unicode.chars:
        name = names[char]
        if name:
            w = name.split()
            b = b + len(name)
            n = n + len(w)
            for w in w:
                l = words.get(w)
                if l:
                    l.append(None)
                else:
                    words[w] = [len(words)]

    print(n, "words in text;", b, "bytes")

    wordlist = list(words.items())

    # sort on falling frequency, then by name
    def word_key(a):
        aword, alist = a
        return -len(alist), aword
    wordlist.sort(key=word_key)

    # figure out how many phrasebook escapes we need
    escapes = 0
    while escapes * 256 < len(wordlist):
        escapes = escapes + 1
    print(escapes, "escapes")

    short = 256 - escapes

    assert short > 0

    print(short, "short indexes in lexicon")

    # statistics
    n = 0
    for i in range(short):
        n = n + len(wordlist[i][1])
    print(n, "short indexes in phrasebook")

    # pick the most commonly used words, and sort the rest on falling
    # length (to maximize overlap)

    wordlist, wordtail = wordlist[:short], wordlist[short:]
    wordtail.sort(key=lambda a: a[0], reverse=True)
    wordlist.extend(wordtail)

    # generate lexicon from words

    lexicon_offset = [0]
    lexicon = ""
    words = {}

    # build a lexicon string
    offset = 0
    for w, x in wordlist:
        # encoding: bit 7 indicates last character in word (chr(128)
        # indicates the last character in an entire string)
        ww = w[:-1] + chr(ord(w[-1])+128)
        # reuse string tails, when possible
        o = lexicon.find(ww)
        if o < 0:
            o = offset
            lexicon = lexicon + ww
            offset = offset + len(w)
        words[w] = len(lexicon_offset)
        lexicon_offset.append(o)

    lexicon = list(map(ord, lexicon))

    # generate phrasebook from names and lexicon
    phrasebook = [0]
    phrasebook_offset = [0] * len(unicode.chars)
    for char in unicode.chars:
        name = names[char]
        if name:
            w = name.split()
            phrasebook_offset[char] = len(phrasebook)
            for w in w:
                i = words[w]
                if i < short:
                    phrasebook.append(i)
                else:
                    # store as two bytes
                    phrasebook.append((i>>8) + short)
                    phrasebook.append(i&255)

    assert getsize(phrasebook) == 1

    #
    # unicode name hash table

    # extract names
    data = []
    for char in unicode.chars:
        record = unicode.table[char]
        if record:
            name = record[1].strip()
            if name and name[0] != "<":
                data.append((name, char))

    # the magic number 47 was chosen to minimize the number of
    # collisions on the current data set.  if you like, change it
    # and see what happens...

    codehash = Hash("code", data, 47)

    print("--- Writing", FILE, "...")

    fp = open(FILE, "w")
    print("/* this file was generated by %s %s */" % (SCRIPT, VERSION), file=fp)
    print(file=fp)
    print("#define NAME_MAXLEN", 256, file=fp)
    print(file=fp)
    print("/* lexicon */", file=fp)
    Array("lexicon", lexicon).dump(fp, trace)
    Array("lexicon_offset", lexicon_offset).dump(fp, trace)

    # split decomposition index table
    offset1, offset2, shift = splitbins(phrasebook_offset, trace)

    print("/* code->name phrasebook */", file=fp)
    print("#define phrasebook_shift", shift, file=fp)
    print("#define phrasebook_short", short, file=fp)

    Array("phrasebook", phrasebook).dump(fp, trace)
    Array("phrasebook_offset1", offset1).dump(fp, trace)
    Array("phrasebook_offset2", offset2).dump(fp, trace)

    print("/* name->code dictionary */", file=fp)
    codehash.dump(fp, trace)

    print(file=fp)
    print('static const unsigned int aliases_start = %#x;' %
          NAME_ALIASES_START, file=fp)
    print('static const unsigned int aliases_end = %#x;' %
          (NAME_ALIASES_START + len(unicode.aliases)), file=fp)

    print('static const unsigned int name_aliases[] = {', file=fp)
    for name, codepoint in unicode.aliases:
        print('    0x%04X,' % codepoint, file=fp)
    print('};', file=fp)

    # In Unicode 6.0.0, the sequences contain at most 4 BMP chars,
    # so we are using Py_UCS2 seq[4].  This needs to be updated if longer
    # sequences or sequences with non-BMP chars are added.
    # unicodedata_lookup should be adapted too.
    print(dedent("""
        typedef struct NamedSequence {
            int seqlen;
            Py_UCS2 seq[4];
        } named_sequence;
        """), file=fp)

    print('static const unsigned int named_sequences_start = %#x;' %
          NAMED_SEQUENCES_START, file=fp)
    print('static const unsigned int named_sequences_end = %#x;' %
          (NAMED_SEQUENCES_START + len(unicode.named_sequences)), file=fp)

    print('static const named_sequence named_sequences[] = {', file=fp)
    for name, sequence in unicode.named_sequences:
        seq_str = ', '.join('0x%04X' % cp for cp in sequence)
        print('    {%d, {%s}},' % (len(sequence), seq_str), file=fp)
    print('};', file=fp)

    fp.close()


def merge_old_version(version, new, old):
    # Changes to exclusion file not implemented yet
    if old.exclusions != new.exclusions:
        raise NotImplementedError("exclusions differ")

    # In these change records, 0xFF means "no change"
    bidir_changes = [0xFF]*0x110000
    category_changes = [0xFF]*0x110000
    decimal_changes = [0xFF]*0x110000
    mirrored_changes = [0xFF]*0x110000
    # In numeric data, 0 means "no change",
    # -1 means "did not have a numeric value
    numeric_changes = [0] * 0x110000
    # normalization_changes is a list of key-value pairs
    normalization_changes = []
    for i in range(0x110000):
        if new.table[i] is None:
            # Characters unassigned in the new version ought to
            # be unassigned in the old one
            assert old.table[i] is None
            continue
        # check characters unassigned in the old version
        if old.table[i] is None:
            # category 0 is "unassigned"
            category_changes[i] = 0
            continue
        # check characters that differ
        if old.table[i] != new.table[i]:
            for k in range(len(old.table[i])):
                if old.table[i][k] != new.table[i][k]:
                    value = old.table[i][k]
                    if k == 1 and i in PUA_15:
                        # the name is not set in the old.table, but in the
                        # new.table we are using it for aliases and named seq
                        assert value == ''
                    elif k == 2:
                        #print "CATEGORY",hex(i), old.table[i][k], new.table[i][k]
                        category_changes[i] = CATEGORY_NAMES.index(value)
                    elif k == 4:
                        #print "BIDIR",hex(i), old.table[i][k], new.table[i][k]
                        bidir_changes[i] = BIDIRECTIONAL_NAMES.index(value)
                    elif k == 5:
                        #print "DECOMP",hex(i), old.table[i][k], new.table[i][k]
                        # We assume that all normalization changes are in 1:1 mappings
                        assert " " not in value
                        normalization_changes.append((i, value))
                    elif k == 6:
                        #print "DECIMAL",hex(i), old.table[i][k], new.table[i][k]
                        # we only support changes where the old value is a single digit
                        assert value in "0123456789"
                        decimal_changes[i] = int(value)
                    elif k == 8:
                        # print "NUMERIC",hex(i), `old.table[i][k]`, new.table[i][k]
                        # Since 0 encodes "no change", the old value is better not 0
                        if not value:
                            numeric_changes[i] = -1
                        else:
                            numeric_changes[i] = float(value)
                            assert numeric_changes[i] not in (0, -1)
                    elif k == 9:
                        if value == 'Y':
                            mirrored_changes[i] = '1'
                        else:
                            mirrored_changes[i] = '0'
                    elif k == 11:
                        # change to ISO comment, ignore
                        pass
                    elif k == 12:
                        # change to simple uppercase mapping; ignore
                        pass
                    elif k == 13:
                        # change to simple lowercase mapping; ignore
                        pass
                    elif k == 14:
                        # change to simple titlecase mapping; ignore
                        pass
                    elif k == 16:
                        # derived property changes; not yet
                        pass
                    elif k == 17:
                        # normalization quickchecks are not performed
                        # for older versions
                        pass
                    else:
                        class Difference(Exception):pass
                        raise Difference(hex(i), k, old.table[i], new.table[i])
    new.changed.append((version, list(zip(bidir_changes, category_changes,
                                     decimal_changes, mirrored_changes,
                                     numeric_changes)),
                        normalization_changes))

def open_data(template, version):
    local = template % ('-'+version,)
    if not os.path.exists(local):
        import urllib.request
        if version == '3.2.0':
            # irregular url structure
            url = 'http://www.unicode.org/Public/3.2-Update/' + local
        else:
            url = ('http://www.unicode.org/Public/%s/ucd/'+template) % (version, '')
        urllib.request.urlretrieve(url, filename=local)
    if local.endswith('.txt'):
        return open(local, encoding='utf-8')
    else:
        # Unihan.zip
        return open(local, 'rb')

# --------------------------------------------------------------------
# the following support code is taken from the unidb utilities
# Copyright (c) 1999-2000 by Secret Labs AB

# load a unicode-data file from disk

class UnicodeData:
    # Record structure:
    # [ID, name, category, combining, bidi, decomp,  (6)
    #  decimal, digit, numeric, bidi-mirrored, Unicode-1-name, (11)
    #  ISO-comment, uppercase, lowercase, titlecase, ea-width, (16)
    #  derived-props] (17)

    def __init__(self, version,
                 linebreakprops=False,
                 expand=1,
                 cjk_check=True):
        self.changed = []
        table = [None] * 0x110000
        with open_data(UNICODE_DATA, version) as file:
            while 1:
                s = file.readline()
                if not s:
                    break
                s = s.strip().split(";")
                char = int(s[0], 16)
                table[char] = s

        cjk_ranges_found = []

        # expand first-last ranges
        if expand:
            field = None
            for i in range(0, 0x110000):
                s = table[i]
                if s:
                    if s[1][-6:] == "First>":
                        s[1] = ""
                        field = s
                    elif s[1][-5:] == "Last>":
                        if s[1].startswith("<CJK Ideograph"):
                            cjk_ranges_found.append((field[0],
                                                     s[0]))
                        s[1] = ""
                        field = None
                elif field:
                    f2 = field[:]
                    f2[0] = "%X" % i
                    table[i] = f2
            if cjk_check and cjk_ranges != cjk_ranges_found:
                raise ValueError("CJK ranges deviate: have %r" % cjk_ranges_found)

        # public attributes
        self.filename = UNICODE_DATA % ''
        self.table = table
        self.chars = list(range(0x110000)) # unicode 3.2

        # check for name aliases and named sequences, see #12753
        # aliases and named sequences are not in 3.2.0
        if version != '3.2.0':
            self.aliases = []
            # store aliases in the Private Use Area 15, in range U+F0000..U+F00FF,
            # in order to take advantage of the compression and lookup
            # algorithms used for the other characters
            pua_index = NAME_ALIASES_START
            with open_data(NAME_ALIASES, version) as file:
                for s in file:
                    s = s.strip()
                    if not s or s.startswith('#'):
                        continue
                    char, name, abbrev = s.split(';')
                    char = int(char, 16)
                    self.aliases.append((name, char))
                    # also store the name in the PUA 1
                    self.table[pua_index][1] = name
                    pua_index += 1
            assert pua_index - NAME_ALIASES_START == len(self.aliases)

            self.named_sequences = []
            # store named sequences in the PUA 1, in range U+F0100..,
            # in order to take advantage of the compression and lookup
            # algorithms used for the other characters.

            assert pua_index < NAMED_SEQUENCES_START
            pua_index = NAMED_SEQUENCES_START
            with open_data(NAMED_SEQUENCES, version) as file:
                for s in file:
                    s = s.strip()
                    if not s or s.startswith('#'):
                        continue
                    name, chars = s.split(';')
                    chars = tuple(int(char, 16) for char in chars.split())
                    # check that the structure defined in makeunicodename is OK
                    assert 2 <= len(chars) <= 4, "change the Py_UCS2 array size"
                    assert all(c <= 0xFFFF for c in chars), ("use Py_UCS4 in "
                        "the NamedSequence struct and in unicodedata_lookup")
                    self.named_sequences.append((name, chars))
                    # also store these in the PUA 1
                    self.table[pua_index][1] = name
                    pua_index += 1
            assert pua_index - NAMED_SEQUENCES_START == len(self.named_sequences)

        self.exclusions = {}
        with open_data(COMPOSITION_EXCLUSIONS, version) as file:
            for s in file:
                s = s.strip()
                if not s:
                    continue
                if s[0] == '#':
                    continue
                char = int(s.split()[0],16)
                self.exclusions[char] = 1

        widths = [None] * 0x110000
        with open_data(EASTASIAN_WIDTH, version) as file:
            for s in file:
                s = s.strip()
                if not s:
                    continue
                if s[0] == '#':
                    continue
                s = s.split()[0].split(';')
                if '..' in s[0]:
                    first, last = [int(c, 16) for c in s[0].split('..')]
                    chars = list(range(first, last+1))
                else:
                    chars = [int(s[0], 16)]
                for char in chars:
                    widths[char] = s[1]

        for i in range(0, 0x110000):
            if table[i] is not None:
                table[i].append(widths[i])

        for i in range(0, 0x110000):
            if table[i] is not None:
                table[i].append(set())

        with open_data(DERIVED_CORE_PROPERTIES, version) as file:
            for s in file:
                s = s.split('#', 1)[0].strip()
                if not s:
                    continue

                r, p = s.split(";")
                r = r.strip()
                p = p.strip()
                if ".." in r:
                    first, last = [int(c, 16) for c in r.split('..')]
                    chars = list(range(first, last+1))
                else:
                    chars = [int(r, 16)]
                for char in chars:
                    if table[char]:
                        # Some properties (e.g. Default_Ignorable_Code_Point)
                        # apply to unassigned code points; ignore them
                        table[char][-1].add(p)

        with open_data(LINE_BREAK, version) as file:
            for s in file:
                s = s.partition('#')[0]
                s = [i.strip() for i in s.split(';')]
                if len(s) < 2 or s[1] not in MANDATORY_LINE_BREAKS:
                    continue
                if '..' not in s[0]:
                    first = last = int(s[0], 16)
                else:
                    first, last = [int(c, 16) for c in s[0].split('..')]
                for char in range(first, last+1):
                    table[char][-1].add('Line_Break')

        # We only want the quickcheck properties
        # Format: NF?_QC; Y(es)/N(o)/M(aybe)
        # Yes is the default, hence only N and M occur
        # In 3.2.0, the format was different (NF?_NO)
        # The parsing will incorrectly determine these as
        # "yes", however, unicodedata.c will not perform quickchecks
        # for older versions, and no delta records will be created.
        quickchecks = [0] * 0x110000
        qc_order = 'NFD_QC NFKD_QC NFC_QC NFKC_QC'.split()
        with open_data(DERIVEDNORMALIZATION_PROPS, version) as file:
            for s in file:
                if '#' in s:
                    s = s[:s.index('#')]
                s = [i.strip() for i in s.split(';')]
                if len(s) < 2 or s[1] not in qc_order:
                    continue
                quickcheck = 'MN'.index(s[2]) + 1 # Maybe or No
                quickcheck_shift = qc_order.index(s[1])*2
                quickcheck <<= quickcheck_shift
                if '..' not in s[0]:
                    first = last = int(s[0], 16)
                else:
                    first, last = [int(c, 16) for c in s[0].split('..')]
                for char in range(first, last+1):
                    assert not (quickchecks[char]>>quickcheck_shift)&3
                    quickchecks[char] |= quickcheck
        for i in range(0, 0x110000):
            if table[i] is not None:
                table[i].append(quickchecks[i])

        with open_data(UNIHAN, version) as file:
            zip = zipfile.ZipFile(file)
            if version == '3.2.0':
                data = zip.open('Unihan-3.2.0.txt').read()
            else:
                data = zip.open('Unihan_NumericValues.txt').read()
        for line in data.decode("utf-8").splitlines():
            if not line.startswith('U+'):
                continue
            code, tag, value = line.split(None, 3)[:3]
            if tag not in ('kAccountingNumeric', 'kPrimaryNumeric',
                           'kOtherNumeric'):
                continue
            value = value.strip().replace(',', '')
            i = int(code[2:], 16)
            # Patch the numeric field
            if table[i] is not None:
                table[i][8] = value
        sc = self.special_casing = {}
        with open_data(SPECIAL_CASING, version) as file:
            for s in file:
                s = s[:-1].split('#', 1)[0]
                if not s:
                    continue
                data = s.split("; ")
                if data[4]:
                    # We ignore all conditionals (since they depend on
                    # languages) except for one, which is hardcoded. See
                    # handle_capital_sigma in unicodeobject.c.
                    continue
                c = int(data[0], 16)
                lower = [int(char, 16) for char in data[1].split()]
                title = [int(char, 16) for char in data[2].split()]
                upper = [int(char, 16) for char in data[3].split()]
                sc[c] = (lower, title, upper)
        cf = self.case_folding = {}
        if version != '3.2.0':
            with open_data(CASE_FOLDING, version) as file:
                for s in file:
                    s = s[:-1].split('#', 1)[0]
                    if not s:
                        continue
                    data = s.split("; ")
                    if data[1] in "CF":
                        c = int(data[0], 16)
                        cf[c] = [int(char, 16) for char in data[2].split()]

    def uselatin1(self):
        # restrict character range to ISO Latin 1
        self.chars = list(range(256))

# hash table tools

# this is a straight-forward reimplementation of Python's built-in
# dictionary type, using a static data structure, and a custom string
# hash algorithm.

def myhash(s, magic):
    h = 0
    for c in map(ord, s.upper()):
        h = (h * magic) + c
        ix = h & 0xff000000
        if ix:
            h = (h ^ ((ix>>24) & 0xff)) & 0x00ffffff
    return h

SIZES = [
    (4,3), (8,3), (16,3), (32,5), (64,3), (128,3), (256,29), (512,17),
    (1024,9), (2048,5), (4096,83), (8192,27), (16384,43), (32768,3),
    (65536,45), (131072,9), (262144,39), (524288,39), (1048576,9),
    (2097152,5), (4194304,3), (8388608,33), (16777216,27)
]

class Hash:
    def __init__(self, name, data, magic):
        # turn a (key, value) list into a static hash table structure

        # determine table size
        for size, poly in SIZES:
            if size > len(data):
                poly = size + poly
                break
        else:
            raise AssertionError("ran out of polynomials")

        print(size, "slots in hash table")

        table = [None] * size

        mask = size-1

        n = 0

        hash = myhash

        # initialize hash table
        for key, value in data:
            h = hash(key, magic)
            i = (~h) & mask
            v = table[i]
            if v is None:
                table[i] = value
                continue
            incr = (h ^ (h >> 3)) & mask;
            if not incr:
                incr = mask
            while 1:
                n = n + 1
                i = (i + incr) & mask
                v = table[i]
                if v is None:
                    table[i] = value
                    break
                incr = incr << 1
                if incr > mask:
                    incr = incr ^ poly

        print(n, "collisions")
        self.collisions = n

        for i in range(len(table)):
            if table[i] is None:
                table[i] = 0

        self.data = Array(name + "_hash", table)
        self.magic = magic
        self.name = name
        self.size = size
        self.poly = poly

    def dump(self, file, trace):
        # write data to file, as a C array
        self.data.dump(file, trace)
        file.write("#define %s_magic %d\n" % (self.name, self.magic))
        file.write("#define %s_size %d\n" % (self.name, self.size))
        file.write("#define %s_poly %d\n" % (self.name, self.poly))

# stuff to deal with arrays of unsigned integers

class Array:

    def __init__(self, name, data):
        self.name = name
        self.data = data

    def dump(self, file, trace=0):
        # write data to file, as a C array
        size = getsize(self.data)
        if trace:
            print(self.name+":", size*len(self.data), "bytes", file=sys.stderr)
        file.write("static ")
        if size == 1:
            file.write("unsigned char")
        elif size == 2:
            file.write("unsigned short")
        else:
            file.write("unsigned int")
        file.write(" " + self.name + "[] = {\n")
        if self.data:
            s = "    "
            for item in self.data:
                i = str(item) + ", "
                if len(s) + len(i) > 78:
                    file.write(s + "\n")
                    s = "    " + i
                else:
                    s = s + i
            if s.strip():
                file.write(s + "\n")
        file.write("};\n\n")

def getsize(data):
    # return smallest possible integer size for the given array
    maxdata = max(data)
    if maxdata < 256:
        return 1
    elif maxdata < 65536:
        return 2
    else:
        return 4

def splitbins(t, trace=0):
    """t, trace=0 -> (t1, t2, shift).  Split a table to save space.

    t is a sequence of ints.  This function can be useful to save space if
    many of the ints are the same.  t1 and t2 are lists of ints, and shift
    is an int, chosen to minimize the combined size of t1 and t2 (in C
    code), and where for each i in range(len(t)),
        t[i] == t2[(t1[i >> shift] << shift) + (i & mask)]
    where mask is a bitmask isolating the last "shift" bits.

    If optional arg trace is non-zero (default zero), progress info
    is printed to sys.stderr.  The higher the value, the more info
    you'll get.
    """

    if trace:
        def dump(t1, t2, shift, bytes):
            print("%d+%d bins at shift %d; %d bytes" % (
                len(t1), len(t2), shift, bytes), file=sys.stderr)
        print("Size of original table:", len(t)*getsize(t), \
                            "bytes", file=sys.stderr)
    n = len(t)-1    # last valid index
    maxshift = 0    # the most we can shift n and still have something left
    if n > 0:
        while n >> 1:
            n >>= 1
            maxshift += 1
    del n
    bytes = sys.maxsize  # smallest total size so far
    t = tuple(t)    # so slices can be dict keys
    for shift in range(maxshift + 1):
        t1 = []
        t2 = []
        size = 2**shift
        bincache = {}
        for i in range(0, len(t), size):
            bin = t[i:i+size]
            index = bincache.get(bin)
            if index is None:
                index = len(t2)
                bincache[bin] = index
                t2.extend(bin)
            t1.append(index >> shift)
        # determine memory size
        b = len(t1)*getsize(t1) + len(t2)*getsize(t2)
        if trace > 1:
            dump(t1, t2, shift, b)
        if b < bytes:
            best = t1, t2, shift
            bytes = b
    t1, t2, shift = best
    if trace:
        print("Best:", end=' ', file=sys.stderr)
        dump(t1, t2, shift, bytes)
    if __debug__:
        # exhaustively verify that the decomposition is correct
        mask = ~((~0) << shift) # i.e., low-bit mask of shift bits
        for i in range(len(t)):
            assert t[i] == t2[(t1[i >> shift] << shift) + (i & mask)]
    return best

if __name__ == "__main__":
    maketables(1)<|MERGE_RESOLUTION|>--- conflicted
+++ resolved
@@ -37,15 +37,11 @@
 VERSION = "3.2"
 
 # The Unicode Database
-<<<<<<< HEAD
-UNIDATA_VERSION = "7.0.0"
-=======
 # --------------------
 # When changing UCD version please update
 #   * Doc/library/stdtypes.rst, and
 #   * Doc/library/unicodedata.rst
-UNIDATA_VERSION = "6.3.0"
->>>>>>> 7445a383
+UNIDATA_VERSION = "7.0.0"
 UNICODE_DATA = "UnicodeData%s.txt"
 COMPOSITION_EXCLUSIONS = "CompositionExclusions%s.txt"
 EASTASIAN_WIDTH = "EastAsianWidth%s.txt"
