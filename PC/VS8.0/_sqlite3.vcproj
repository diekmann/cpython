<<<<<<< HEAD
<?xml version="1.0" encoding="Windows-1252"?>
<VisualStudioProject
	ProjectType="Visual C++"
	Version="8.00"
	Name="_sqlite3"
	ProjectGUID="{13CECB97-4119-4316-9D42-8534019A5A44}"
	RootNamespace="_sqlite3"
	Keyword="Win32Proj"
	TargetFrameworkVersion="196613"
	>
	<Platforms>
		<Platform
			Name="Win32"
		/>
		<Platform
			Name="x64"
		/>
	</Platforms>
	<ToolFiles>
	</ToolFiles>
	<Configurations>
		<Configuration
			Name="Debug|Win32"
			ConfigurationType="2"
			InheritedPropertySheets=".\pyd_d.vsprops"
			CharacterSet="0"
			>
			<Tool
				Name="VCPreBuildEventTool"
			/>
			<Tool
				Name="VCCustomBuildTool"
			/>
			<Tool
				Name="VCXMLDataGeneratorTool"
			/>
			<Tool
				Name="VCWebServiceProxyGeneratorTool"
			/>
			<Tool
				Name="VCMIDLTool"
			/>
			<Tool
				Name="VCCLCompilerTool"
				AdditionalIncludeDirectories="..\..\..\sqlite-3.6.21"
				PreprocessorDefinitions="MODULE_NAME=\&quot;sqlite3\&quot;"
			/>
			<Tool
				Name="VCManagedResourceCompilerTool"
			/>
			<Tool
				Name="VCResourceCompilerTool"
			/>
			<Tool
				Name="VCPreLinkEventTool"
			/>
			<Tool
				Name="VCLinkerTool"
				BaseAddress="0x1e180000"
			/>
			<Tool
				Name="VCALinkTool"
			/>
			<Tool
				Name="VCManifestTool"
			/>
			<Tool
				Name="VCXDCMakeTool"
			/>
			<Tool
				Name="VCBscMakeTool"
			/>
			<Tool
				Name="VCFxCopTool"
			/>
			<Tool
				Name="VCAppVerifierTool"
			/>
			<Tool
				Name="VCPostBuildEventTool"
			/>
		</Configuration>
		<Configuration
			Name="Debug|x64"
			ConfigurationType="2"
			InheritedPropertySheets=".\pyd_d.vsprops;.\x64.vsprops"
			CharacterSet="0"
			>
			<Tool
				Name="VCPreBuildEventTool"
			/>
			<Tool
				Name="VCCustomBuildTool"
			/>
			<Tool
				Name="VCXMLDataGeneratorTool"
			/>
			<Tool
				Name="VCWebServiceProxyGeneratorTool"
			/>
			<Tool
				Name="VCMIDLTool"
				TargetEnvironment="3"
			/>
			<Tool
				Name="VCCLCompilerTool"
				AdditionalIncludeDirectories="..\..\..\sqlite-3.6.21"
				PreprocessorDefinitions="MODULE_NAME=\&quot;sqlite3\&quot;"
			/>
			<Tool
				Name="VCManagedResourceCompilerTool"
			/>
			<Tool
				Name="VCResourceCompilerTool"
			/>
			<Tool
				Name="VCPreLinkEventTool"
			/>
			<Tool
				Name="VCLinkerTool"
				BaseAddress="0x1e180000"
			/>
			<Tool
				Name="VCALinkTool"
			/>
			<Tool
				Name="VCManifestTool"
			/>
			<Tool
				Name="VCXDCMakeTool"
			/>
			<Tool
				Name="VCBscMakeTool"
			/>
			<Tool
				Name="VCFxCopTool"
			/>
			<Tool
				Name="VCAppVerifierTool"
			/>
			<Tool
				Name="VCPostBuildEventTool"
			/>
		</Configuration>
		<Configuration
			Name="Release|Win32"
			ConfigurationType="2"
			InheritedPropertySheets=".\pyd.vsprops"
			CharacterSet="0"
			WholeProgramOptimization="1"
			>
			<Tool
				Name="VCPreBuildEventTool"
			/>
			<Tool
				Name="VCCustomBuildTool"
			/>
			<Tool
				Name="VCXMLDataGeneratorTool"
			/>
			<Tool
				Name="VCWebServiceProxyGeneratorTool"
			/>
			<Tool
				Name="VCMIDLTool"
			/>
			<Tool
				Name="VCCLCompilerTool"
				AdditionalIncludeDirectories="..\..\..\sqlite-3.6.21"
				PreprocessorDefinitions="MODULE_NAME=\&quot;sqlite3\&quot;"
			/>
			<Tool
				Name="VCManagedResourceCompilerTool"
			/>
			<Tool
				Name="VCResourceCompilerTool"
			/>
			<Tool
				Name="VCPreLinkEventTool"
			/>
			<Tool
				Name="VCLinkerTool"
				BaseAddress="0x1e180000"
			/>
			<Tool
				Name="VCALinkTool"
			/>
			<Tool
				Name="VCManifestTool"
			/>
			<Tool
				Name="VCXDCMakeTool"
			/>
			<Tool
				Name="VCBscMakeTool"
			/>
			<Tool
				Name="VCFxCopTool"
			/>
			<Tool
				Name="VCAppVerifierTool"
			/>
			<Tool
				Name="VCPostBuildEventTool"
			/>
		</Configuration>
		<Configuration
			Name="Release|x64"
			ConfigurationType="2"
			InheritedPropertySheets=".\pyd.vsprops;.\x64.vsprops"
			CharacterSet="0"
			WholeProgramOptimization="1"
			>
			<Tool
				Name="VCPreBuildEventTool"
			/>
			<Tool
				Name="VCCustomBuildTool"
			/>
			<Tool
				Name="VCXMLDataGeneratorTool"
			/>
			<Tool
				Name="VCWebServiceProxyGeneratorTool"
			/>
			<Tool
				Name="VCMIDLTool"
				TargetEnvironment="3"
			/>
			<Tool
				Name="VCCLCompilerTool"
				AdditionalIncludeDirectories="..\..\..\sqlite-3.6.21"
				PreprocessorDefinitions="MODULE_NAME=\&quot;sqlite3\&quot;"
			/>
			<Tool
				Name="VCManagedResourceCompilerTool"
			/>
			<Tool
				Name="VCResourceCompilerTool"
			/>
			<Tool
				Name="VCPreLinkEventTool"
			/>
			<Tool
				Name="VCLinkerTool"
				BaseAddress="0x1e180000"
			/>
			<Tool
				Name="VCALinkTool"
			/>
			<Tool
				Name="VCManifestTool"
			/>
			<Tool
				Name="VCXDCMakeTool"
			/>
			<Tool
				Name="VCBscMakeTool"
			/>
			<Tool
				Name="VCFxCopTool"
			/>
			<Tool
				Name="VCAppVerifierTool"
			/>
			<Tool
				Name="VCPostBuildEventTool"
			/>
		</Configuration>
		<Configuration
			Name="PGInstrument|Win32"
			ConfigurationType="2"
			InheritedPropertySheets=".\pyd.vsprops;.\pginstrument.vsprops"
			CharacterSet="0"
			WholeProgramOptimization="1"
			>
			<Tool
				Name="VCPreBuildEventTool"
			/>
			<Tool
				Name="VCCustomBuildTool"
			/>
			<Tool
				Name="VCXMLDataGeneratorTool"
			/>
			<Tool
				Name="VCWebServiceProxyGeneratorTool"
			/>
			<Tool
				Name="VCMIDLTool"
			/>
			<Tool
				Name="VCCLCompilerTool"
				AdditionalIncludeDirectories="..\..\..\sqlite-3.6.21"
				PreprocessorDefinitions="MODULE_NAME=\&quot;sqlite3\&quot;"
			/>
			<Tool
				Name="VCManagedResourceCompilerTool"
			/>
			<Tool
				Name="VCResourceCompilerTool"
			/>
			<Tool
				Name="VCPreLinkEventTool"
			/>
			<Tool
				Name="VCLinkerTool"
				BaseAddress="0x1e180000"
			/>
			<Tool
				Name="VCALinkTool"
			/>
			<Tool
				Name="VCManifestTool"
			/>
			<Tool
				Name="VCXDCMakeTool"
			/>
			<Tool
				Name="VCBscMakeTool"
			/>
			<Tool
				Name="VCFxCopTool"
			/>
			<Tool
				Name="VCAppVerifierTool"
			/>
			<Tool
				Name="VCPostBuildEventTool"
			/>
		</Configuration>
		<Configuration
			Name="PGInstrument|x64"
			ConfigurationType="2"
			InheritedPropertySheets=".\pyd.vsprops;.\x64.vsprops;.\pginstrument.vsprops"
			CharacterSet="0"
			WholeProgramOptimization="1"
			>
			<Tool
				Name="VCPreBuildEventTool"
			/>
			<Tool
				Name="VCCustomBuildTool"
			/>
			<Tool
				Name="VCXMLDataGeneratorTool"
			/>
			<Tool
				Name="VCWebServiceProxyGeneratorTool"
			/>
			<Tool
				Name="VCMIDLTool"
				TargetEnvironment="3"
			/>
			<Tool
				Name="VCCLCompilerTool"
				AdditionalIncludeDirectories="..\..\..\sqlite-3.6.21"
				PreprocessorDefinitions="MODULE_NAME=\&quot;sqlite3\&quot;"
			/>
			<Tool
				Name="VCManagedResourceCompilerTool"
			/>
			<Tool
				Name="VCResourceCompilerTool"
			/>
			<Tool
				Name="VCPreLinkEventTool"
			/>
			<Tool
				Name="VCLinkerTool"
				BaseAddress="0x1e180000"
				TargetMachine="17"
			/>
			<Tool
				Name="VCALinkTool"
			/>
			<Tool
				Name="VCManifestTool"
			/>
			<Tool
				Name="VCXDCMakeTool"
			/>
			<Tool
				Name="VCBscMakeTool"
			/>
			<Tool
				Name="VCFxCopTool"
			/>
			<Tool
				Name="VCAppVerifierTool"
			/>
			<Tool
				Name="VCPostBuildEventTool"
			/>
		</Configuration>
		<Configuration
			Name="PGUpdate|Win32"
			ConfigurationType="2"
			InheritedPropertySheets=".\pyd.vsprops;.\pgupdate.vsprops"
			CharacterSet="0"
			WholeProgramOptimization="1"
			>
			<Tool
				Name="VCPreBuildEventTool"
			/>
			<Tool
				Name="VCCustomBuildTool"
			/>
			<Tool
				Name="VCXMLDataGeneratorTool"
			/>
			<Tool
				Name="VCWebServiceProxyGeneratorTool"
			/>
			<Tool
				Name="VCMIDLTool"
			/>
			<Tool
				Name="VCCLCompilerTool"
				AdditionalIncludeDirectories="..\..\..\sqlite-3.6.21"
				PreprocessorDefinitions="MODULE_NAME=\&quot;sqlite3\&quot;"
			/>
			<Tool
				Name="VCManagedResourceCompilerTool"
			/>
			<Tool
				Name="VCResourceCompilerTool"
			/>
			<Tool
				Name="VCPreLinkEventTool"
			/>
			<Tool
				Name="VCLinkerTool"
				BaseAddress="0x1e180000"
			/>
			<Tool
				Name="VCALinkTool"
			/>
			<Tool
				Name="VCManifestTool"
			/>
			<Tool
				Name="VCXDCMakeTool"
			/>
			<Tool
				Name="VCBscMakeTool"
			/>
			<Tool
				Name="VCFxCopTool"
			/>
			<Tool
				Name="VCAppVerifierTool"
			/>
			<Tool
				Name="VCPostBuildEventTool"
			/>
		</Configuration>
		<Configuration
			Name="PGUpdate|x64"
			ConfigurationType="2"
			InheritedPropertySheets=".\pyd.vsprops;.\x64.vsprops;.\pgupdate.vsprops"
			CharacterSet="0"
			WholeProgramOptimization="1"
			>
			<Tool
				Name="VCPreBuildEventTool"
			/>
			<Tool
				Name="VCCustomBuildTool"
			/>
			<Tool
				Name="VCXMLDataGeneratorTool"
			/>
			<Tool
				Name="VCWebServiceProxyGeneratorTool"
			/>
			<Tool
				Name="VCMIDLTool"
				TargetEnvironment="3"
			/>
			<Tool
				Name="VCCLCompilerTool"
				AdditionalIncludeDirectories="..\..\..\sqlite-3.6.21"
				PreprocessorDefinitions="MODULE_NAME=\&quot;sqlite3\&quot;"
			/>
			<Tool
				Name="VCManagedResourceCompilerTool"
			/>
			<Tool
				Name="VCResourceCompilerTool"
			/>
			<Tool
				Name="VCPreLinkEventTool"
			/>
			<Tool
				Name="VCLinkerTool"
				BaseAddress="0x1e180000"
				TargetMachine="17"
			/>
			<Tool
				Name="VCALinkTool"
			/>
			<Tool
				Name="VCManifestTool"
			/>
			<Tool
				Name="VCXDCMakeTool"
			/>
			<Tool
				Name="VCBscMakeTool"
			/>
			<Tool
				Name="VCFxCopTool"
			/>
			<Tool
				Name="VCAppVerifierTool"
			/>
			<Tool
				Name="VCPostBuildEventTool"
			/>
		</Configuration>
	</Configurations>
	<References>
	</References>
	<Files>
		<Filter
			Name="Header Files"
			>
			<File
				RelativePath="..\..\Modules\_sqlite\cache.h"
				>
			</File>
			<File
				RelativePath="..\..\Modules\_sqlite\connection.h"
				>
			</File>
			<File
				RelativePath="..\..\Modules\_sqlite\cursor.h"
				>
			</File>
			<File
				RelativePath="..\..\Modules\_sqlite\microprotocols.h"
				>
			</File>
			<File
				RelativePath="..\..\Modules\_sqlite\module.h"
				>
			</File>
			<File
				RelativePath="..\..\Modules\_sqlite\prepare_protocol.h"
				>
			</File>
			<File
				RelativePath="..\..\Modules\_sqlite\row.h"
				>
			</File>
			<File
				RelativePath="..\..\Modules\_sqlite\sqlitecompat.h"
				>
			</File>
			<File
				RelativePath="..\..\Modules\_sqlite\statement.h"
				>
			</File>
			<File
				RelativePath="..\..\Modules\_sqlite\util.h"
				>
			</File>
		</Filter>
		<Filter
			Name="Source Files"
			>
			<File
				RelativePath="..\..\Modules\_sqlite\cache.c"
				>
			</File>
			<File
				RelativePath="..\..\Modules\_sqlite\connection.c"
				>
			</File>
			<File
				RelativePath="..\..\Modules\_sqlite\cursor.c"
				>
			</File>
			<File
				RelativePath="..\..\Modules\_sqlite\microprotocols.c"
				>
			</File>
			<File
				RelativePath="..\..\Modules\_sqlite\module.c"
				>
			</File>
			<File
				RelativePath="..\..\Modules\_sqlite\prepare_protocol.c"
				>
			</File>
			<File
				RelativePath="..\..\Modules\_sqlite\row.c"
				>
			</File>
			<File
				RelativePath="..\..\Modules\_sqlite\statement.c"
				>
			</File>
			<File
				RelativePath="..\..\Modules\_sqlite\util.c"
				>
			</File>
		</Filter>
	</Files>
	<Globals>
	</Globals>
</VisualStudioProject>
=======
<?xml version="1.0" encoding="Windows-1252"?>
<VisualStudioProject
	ProjectType="Visual C++"
	Version="8.00"
	Name="_sqlite3"
	ProjectGUID="{13CECB97-4119-4316-9D42-8534019A5A44}"
	RootNamespace="_sqlite3"
	Keyword="Win32Proj"
	TargetFrameworkVersion="196613"
	>
	<Platforms>
		<Platform
			Name="Win32"
		/>
		<Platform
			Name="x64"
		/>
	</Platforms>
	<ToolFiles>
	</ToolFiles>
	<Configurations>
		<Configuration
			Name="Debug|Win32"
			ConfigurationType="2"
			InheritedPropertySheets=".\pyd_d.vsprops"
			CharacterSet="0"
			>
			<Tool
				Name="VCPreBuildEventTool"
			/>
			<Tool
				Name="VCCustomBuildTool"
			/>
			<Tool
				Name="VCXMLDataGeneratorTool"
			/>
			<Tool
				Name="VCWebServiceProxyGeneratorTool"
			/>
			<Tool
				Name="VCMIDLTool"
			/>
			<Tool
				Name="VCCLCompilerTool"
				AdditionalIncludeDirectories="..\..\..\sqlite-3.5.9"
				PreprocessorDefinitions="MODULE_NAME=\&quot;sqlite3\&quot;"
			/>
			<Tool
				Name="VCManagedResourceCompilerTool"
			/>
			<Tool
				Name="VCResourceCompilerTool"
			/>
			<Tool
				Name="VCPreLinkEventTool"
			/>
			<Tool
				Name="VCLinkerTool"
				BaseAddress="0x1e180000"
			/>
			<Tool
				Name="VCALinkTool"
			/>
			<Tool
				Name="VCManifestTool"
			/>
			<Tool
				Name="VCXDCMakeTool"
			/>
			<Tool
				Name="VCBscMakeTool"
			/>
			<Tool
				Name="VCFxCopTool"
			/>
			<Tool
				Name="VCAppVerifierTool"
			/>
			<Tool
				Name="VCPostBuildEventTool"
			/>
		</Configuration>
		<Configuration
			Name="Debug|x64"
			ConfigurationType="2"
			InheritedPropertySheets=".\pyd_d.vsprops;.\x64.vsprops"
			CharacterSet="0"
			>
			<Tool
				Name="VCPreBuildEventTool"
			/>
			<Tool
				Name="VCCustomBuildTool"
			/>
			<Tool
				Name="VCXMLDataGeneratorTool"
			/>
			<Tool
				Name="VCWebServiceProxyGeneratorTool"
			/>
			<Tool
				Name="VCMIDLTool"
				TargetEnvironment="3"
			/>
			<Tool
				Name="VCCLCompilerTool"
				AdditionalIncludeDirectories="..\..\..\sqlite-3.5.9"
				PreprocessorDefinitions="MODULE_NAME=\&quot;sqlite3\&quot;"
			/>
			<Tool
				Name="VCManagedResourceCompilerTool"
			/>
			<Tool
				Name="VCResourceCompilerTool"
			/>
			<Tool
				Name="VCPreLinkEventTool"
			/>
			<Tool
				Name="VCLinkerTool"
				BaseAddress="0x1e180000"
			/>
			<Tool
				Name="VCALinkTool"
			/>
			<Tool
				Name="VCManifestTool"
			/>
			<Tool
				Name="VCXDCMakeTool"
			/>
			<Tool
				Name="VCBscMakeTool"
			/>
			<Tool
				Name="VCFxCopTool"
			/>
			<Tool
				Name="VCAppVerifierTool"
			/>
			<Tool
				Name="VCPostBuildEventTool"
			/>
		</Configuration>
		<Configuration
			Name="Release|Win32"
			ConfigurationType="2"
			InheritedPropertySheets=".\pyd.vsprops"
			CharacterSet="0"
			WholeProgramOptimization="1"
			>
			<Tool
				Name="VCPreBuildEventTool"
			/>
			<Tool
				Name="VCCustomBuildTool"
			/>
			<Tool
				Name="VCXMLDataGeneratorTool"
			/>
			<Tool
				Name="VCWebServiceProxyGeneratorTool"
			/>
			<Tool
				Name="VCMIDLTool"
			/>
			<Tool
				Name="VCCLCompilerTool"
				AdditionalIncludeDirectories="..\..\..\sqlite-3.5.9"
				PreprocessorDefinitions="MODULE_NAME=\&quot;sqlite3\&quot;"
			/>
			<Tool
				Name="VCManagedResourceCompilerTool"
			/>
			<Tool
				Name="VCResourceCompilerTool"
			/>
			<Tool
				Name="VCPreLinkEventTool"
			/>
			<Tool
				Name="VCLinkerTool"
				BaseAddress="0x1e180000"
			/>
			<Tool
				Name="VCALinkTool"
			/>
			<Tool
				Name="VCManifestTool"
			/>
			<Tool
				Name="VCXDCMakeTool"
			/>
			<Tool
				Name="VCBscMakeTool"
			/>
			<Tool
				Name="VCFxCopTool"
			/>
			<Tool
				Name="VCAppVerifierTool"
			/>
			<Tool
				Name="VCPostBuildEventTool"
			/>
		</Configuration>
		<Configuration
			Name="Release|x64"
			ConfigurationType="2"
			InheritedPropertySheets=".\pyd.vsprops;.\x64.vsprops"
			CharacterSet="0"
			WholeProgramOptimization="1"
			>
			<Tool
				Name="VCPreBuildEventTool"
			/>
			<Tool
				Name="VCCustomBuildTool"
			/>
			<Tool
				Name="VCXMLDataGeneratorTool"
			/>
			<Tool
				Name="VCWebServiceProxyGeneratorTool"
			/>
			<Tool
				Name="VCMIDLTool"
				TargetEnvironment="3"
			/>
			<Tool
				Name="VCCLCompilerTool"
				AdditionalIncludeDirectories="..\..\..\sqlite-3.5.9"
				PreprocessorDefinitions="MODULE_NAME=\&quot;sqlite3\&quot;"
			/>
			<Tool
				Name="VCManagedResourceCompilerTool"
			/>
			<Tool
				Name="VCResourceCompilerTool"
			/>
			<Tool
				Name="VCPreLinkEventTool"
			/>
			<Tool
				Name="VCLinkerTool"
				BaseAddress="0x1e180000"
			/>
			<Tool
				Name="VCALinkTool"
			/>
			<Tool
				Name="VCManifestTool"
			/>
			<Tool
				Name="VCXDCMakeTool"
			/>
			<Tool
				Name="VCBscMakeTool"
			/>
			<Tool
				Name="VCFxCopTool"
			/>
			<Tool
				Name="VCAppVerifierTool"
			/>
			<Tool
				Name="VCPostBuildEventTool"
			/>
		</Configuration>
		<Configuration
			Name="PGInstrument|Win32"
			ConfigurationType="2"
			InheritedPropertySheets=".\pyd.vsprops;.\pginstrument.vsprops"
			CharacterSet="0"
			WholeProgramOptimization="1"
			>
			<Tool
				Name="VCPreBuildEventTool"
			/>
			<Tool
				Name="VCCustomBuildTool"
			/>
			<Tool
				Name="VCXMLDataGeneratorTool"
			/>
			<Tool
				Name="VCWebServiceProxyGeneratorTool"
			/>
			<Tool
				Name="VCMIDLTool"
			/>
			<Tool
				Name="VCCLCompilerTool"
				AdditionalIncludeDirectories="..\..\..\sqlite-3.5.9"
				PreprocessorDefinitions="MODULE_NAME=\&quot;sqlite3\&quot;"
			/>
			<Tool
				Name="VCManagedResourceCompilerTool"
			/>
			<Tool
				Name="VCResourceCompilerTool"
			/>
			<Tool
				Name="VCPreLinkEventTool"
			/>
			<Tool
				Name="VCLinkerTool"
				BaseAddress="0x1e180000"
			/>
			<Tool
				Name="VCALinkTool"
			/>
			<Tool
				Name="VCManifestTool"
			/>
			<Tool
				Name="VCXDCMakeTool"
			/>
			<Tool
				Name="VCBscMakeTool"
			/>
			<Tool
				Name="VCFxCopTool"
			/>
			<Tool
				Name="VCAppVerifierTool"
			/>
			<Tool
				Name="VCPostBuildEventTool"
			/>
		</Configuration>
		<Configuration
			Name="PGInstrument|x64"
			ConfigurationType="2"
			InheritedPropertySheets=".\pyd.vsprops;.\x64.vsprops;.\pginstrument.vsprops"
			CharacterSet="0"
			WholeProgramOptimization="1"
			>
			<Tool
				Name="VCPreBuildEventTool"
			/>
			<Tool
				Name="VCCustomBuildTool"
			/>
			<Tool
				Name="VCXMLDataGeneratorTool"
			/>
			<Tool
				Name="VCWebServiceProxyGeneratorTool"
			/>
			<Tool
				Name="VCMIDLTool"
				TargetEnvironment="3"
			/>
			<Tool
				Name="VCCLCompilerTool"
				AdditionalIncludeDirectories="..\..\..\sqlite-3.5.9"
				PreprocessorDefinitions="MODULE_NAME=\&quot;sqlite3\&quot;"
			/>
			<Tool
				Name="VCManagedResourceCompilerTool"
			/>
			<Tool
				Name="VCResourceCompilerTool"
			/>
			<Tool
				Name="VCPreLinkEventTool"
			/>
			<Tool
				Name="VCLinkerTool"
				BaseAddress="0x1e180000"
				TargetMachine="17"
			/>
			<Tool
				Name="VCALinkTool"
			/>
			<Tool
				Name="VCManifestTool"
			/>
			<Tool
				Name="VCXDCMakeTool"
			/>
			<Tool
				Name="VCBscMakeTool"
			/>
			<Tool
				Name="VCFxCopTool"
			/>
			<Tool
				Name="VCAppVerifierTool"
			/>
			<Tool
				Name="VCPostBuildEventTool"
			/>
		</Configuration>
		<Configuration
			Name="PGUpdate|Win32"
			ConfigurationType="2"
			InheritedPropertySheets=".\pyd.vsprops;.\pgupdate.vsprops"
			CharacterSet="0"
			WholeProgramOptimization="1"
			>
			<Tool
				Name="VCPreBuildEventTool"
			/>
			<Tool
				Name="VCCustomBuildTool"
			/>
			<Tool
				Name="VCXMLDataGeneratorTool"
			/>
			<Tool
				Name="VCWebServiceProxyGeneratorTool"
			/>
			<Tool
				Name="VCMIDLTool"
			/>
			<Tool
				Name="VCCLCompilerTool"
				AdditionalIncludeDirectories="..\..\..\sqlite-3.5.9"
				PreprocessorDefinitions="MODULE_NAME=\&quot;sqlite3\&quot;"
			/>
			<Tool
				Name="VCManagedResourceCompilerTool"
			/>
			<Tool
				Name="VCResourceCompilerTool"
			/>
			<Tool
				Name="VCPreLinkEventTool"
			/>
			<Tool
				Name="VCLinkerTool"
				BaseAddress="0x1e180000"
			/>
			<Tool
				Name="VCALinkTool"
			/>
			<Tool
				Name="VCManifestTool"
			/>
			<Tool
				Name="VCXDCMakeTool"
			/>
			<Tool
				Name="VCBscMakeTool"
			/>
			<Tool
				Name="VCFxCopTool"
			/>
			<Tool
				Name="VCAppVerifierTool"
			/>
			<Tool
				Name="VCPostBuildEventTool"
			/>
		</Configuration>
		<Configuration
			Name="PGUpdate|x64"
			ConfigurationType="2"
			InheritedPropertySheets=".\pyd.vsprops;.\x64.vsprops;.\pgupdate.vsprops"
			CharacterSet="0"
			WholeProgramOptimization="1"
			>
			<Tool
				Name="VCPreBuildEventTool"
			/>
			<Tool
				Name="VCCustomBuildTool"
			/>
			<Tool
				Name="VCXMLDataGeneratorTool"
			/>
			<Tool
				Name="VCWebServiceProxyGeneratorTool"
			/>
			<Tool
				Name="VCMIDLTool"
				TargetEnvironment="3"
			/>
			<Tool
				Name="VCCLCompilerTool"
				AdditionalIncludeDirectories="..\..\..\sqlite-3.5.9"
				PreprocessorDefinitions="MODULE_NAME=\&quot;sqlite3\&quot;"
			/>
			<Tool
				Name="VCManagedResourceCompilerTool"
			/>
			<Tool
				Name="VCResourceCompilerTool"
			/>
			<Tool
				Name="VCPreLinkEventTool"
			/>
			<Tool
				Name="VCLinkerTool"
				BaseAddress="0x1e180000"
				TargetMachine="17"
			/>
			<Tool
				Name="VCALinkTool"
			/>
			<Tool
				Name="VCManifestTool"
			/>
			<Tool
				Name="VCXDCMakeTool"
			/>
			<Tool
				Name="VCBscMakeTool"
			/>
			<Tool
				Name="VCFxCopTool"
			/>
			<Tool
				Name="VCAppVerifierTool"
			/>
			<Tool
				Name="VCPostBuildEventTool"
			/>
		</Configuration>
	</Configurations>
	<References>
	</References>
	<Files>
		<Filter
			Name="Header Files"
			>
			<File
				RelativePath="..\..\Modules\_sqlite\cache.h"
				>
			</File>
			<File
				RelativePath="..\..\Modules\_sqlite\connection.h"
				>
			</File>
			<File
				RelativePath="..\..\Modules\_sqlite\cursor.h"
				>
			</File>
			<File
				RelativePath="..\..\Modules\_sqlite\microprotocols.h"
				>
			</File>
			<File
				RelativePath="..\..\Modules\_sqlite\module.h"
				>
			</File>
			<File
				RelativePath="..\..\Modules\_sqlite\prepare_protocol.h"
				>
			</File>
			<File
				RelativePath="..\..\Modules\_sqlite\row.h"
				>
			</File>
			<File
				RelativePath="..\..\Modules\_sqlite\sqlitecompat.h"
				>
			</File>
			<File
				RelativePath="..\..\Modules\_sqlite\statement.h"
				>
			</File>
			<File
				RelativePath="..\..\Modules\_sqlite\util.h"
				>
			</File>
		</Filter>
		<Filter
			Name="Source Files"
			>
			<File
				RelativePath="..\..\Modules\_sqlite\cache.c"
				>
			</File>
			<File
				RelativePath="..\..\Modules\_sqlite\connection.c"
				>
			</File>
			<File
				RelativePath="..\..\Modules\_sqlite\cursor.c"
				>
			</File>
			<File
				RelativePath="..\..\Modules\_sqlite\microprotocols.c"
				>
			</File>
			<File
				RelativePath="..\..\Modules\_sqlite\module.c"
				>
			</File>
			<File
				RelativePath="..\..\Modules\_sqlite\prepare_protocol.c"
				>
			</File>
			<File
				RelativePath="..\..\Modules\_sqlite\row.c"
				>
			</File>
			<File
				RelativePath="..\..\Modules\_sqlite\statement.c"
				>
			</File>
			<File
				RelativePath="..\..\Modules\_sqlite\util.c"
				>
			</File>
		</Filter>
	</Files>
	<Globals>
	</Globals>
</VisualStudioProject>
>>>>>>> 21967d0b
<|MERGE_RESOLUTION|>--- conflicted
+++ resolved
@@ -1,1229 +1,613 @@
-<<<<<<< HEAD
-<?xml version="1.0" encoding="Windows-1252"?>
-<VisualStudioProject
-	ProjectType="Visual C++"
-	Version="8.00"
-	Name="_sqlite3"
-	ProjectGUID="{13CECB97-4119-4316-9D42-8534019A5A44}"
-	RootNamespace="_sqlite3"
-	Keyword="Win32Proj"
-	TargetFrameworkVersion="196613"
-	>
-	<Platforms>
-		<Platform
-			Name="Win32"
-		/>
-		<Platform
-			Name="x64"
-		/>
-	</Platforms>
-	<ToolFiles>
-	</ToolFiles>
-	<Configurations>
-		<Configuration
-			Name="Debug|Win32"
-			ConfigurationType="2"
-			InheritedPropertySheets=".\pyd_d.vsprops"
-			CharacterSet="0"
-			>
-			<Tool
-				Name="VCPreBuildEventTool"
-			/>
-			<Tool
-				Name="VCCustomBuildTool"
-			/>
-			<Tool
-				Name="VCXMLDataGeneratorTool"
-			/>
-			<Tool
-				Name="VCWebServiceProxyGeneratorTool"
-			/>
-			<Tool
-				Name="VCMIDLTool"
-			/>
-			<Tool
-				Name="VCCLCompilerTool"
-				AdditionalIncludeDirectories="..\..\..\sqlite-3.6.21"
-				PreprocessorDefinitions="MODULE_NAME=\&quot;sqlite3\&quot;"
-			/>
-			<Tool
-				Name="VCManagedResourceCompilerTool"
-			/>
-			<Tool
-				Name="VCResourceCompilerTool"
-			/>
-			<Tool
-				Name="VCPreLinkEventTool"
-			/>
-			<Tool
-				Name="VCLinkerTool"
-				BaseAddress="0x1e180000"
-			/>
-			<Tool
-				Name="VCALinkTool"
-			/>
-			<Tool
-				Name="VCManifestTool"
-			/>
-			<Tool
-				Name="VCXDCMakeTool"
-			/>
-			<Tool
-				Name="VCBscMakeTool"
-			/>
-			<Tool
-				Name="VCFxCopTool"
-			/>
-			<Tool
-				Name="VCAppVerifierTool"
-			/>
-			<Tool
-				Name="VCPostBuildEventTool"
-			/>
-		</Configuration>
-		<Configuration
-			Name="Debug|x64"
-			ConfigurationType="2"
-			InheritedPropertySheets=".\pyd_d.vsprops;.\x64.vsprops"
-			CharacterSet="0"
-			>
-			<Tool
-				Name="VCPreBuildEventTool"
-			/>
-			<Tool
-				Name="VCCustomBuildTool"
-			/>
-			<Tool
-				Name="VCXMLDataGeneratorTool"
-			/>
-			<Tool
-				Name="VCWebServiceProxyGeneratorTool"
-			/>
-			<Tool
-				Name="VCMIDLTool"
-				TargetEnvironment="3"
-			/>
-			<Tool
-				Name="VCCLCompilerTool"
-				AdditionalIncludeDirectories="..\..\..\sqlite-3.6.21"
-				PreprocessorDefinitions="MODULE_NAME=\&quot;sqlite3\&quot;"
-			/>
-			<Tool
-				Name="VCManagedResourceCompilerTool"
-			/>
-			<Tool
-				Name="VCResourceCompilerTool"
-			/>
-			<Tool
-				Name="VCPreLinkEventTool"
-			/>
-			<Tool
-				Name="VCLinkerTool"
-				BaseAddress="0x1e180000"
-			/>
-			<Tool
-				Name="VCALinkTool"
-			/>
-			<Tool
-				Name="VCManifestTool"
-			/>
-			<Tool
-				Name="VCXDCMakeTool"
-			/>
-			<Tool
-				Name="VCBscMakeTool"
-			/>
-			<Tool
-				Name="VCFxCopTool"
-			/>
-			<Tool
-				Name="VCAppVerifierTool"
-			/>
-			<Tool
-				Name="VCPostBuildEventTool"
-			/>
-		</Configuration>
-		<Configuration
-			Name="Release|Win32"
-			ConfigurationType="2"
-			InheritedPropertySheets=".\pyd.vsprops"
-			CharacterSet="0"
-			WholeProgramOptimization="1"
-			>
-			<Tool
-				Name="VCPreBuildEventTool"
-			/>
-			<Tool
-				Name="VCCustomBuildTool"
-			/>
-			<Tool
-				Name="VCXMLDataGeneratorTool"
-			/>
-			<Tool
-				Name="VCWebServiceProxyGeneratorTool"
-			/>
-			<Tool
-				Name="VCMIDLTool"
-			/>
-			<Tool
-				Name="VCCLCompilerTool"
-				AdditionalIncludeDirectories="..\..\..\sqlite-3.6.21"
-				PreprocessorDefinitions="MODULE_NAME=\&quot;sqlite3\&quot;"
-			/>
-			<Tool
-				Name="VCManagedResourceCompilerTool"
-			/>
-			<Tool
-				Name="VCResourceCompilerTool"
-			/>
-			<Tool
-				Name="VCPreLinkEventTool"
-			/>
-			<Tool
-				Name="VCLinkerTool"
-				BaseAddress="0x1e180000"
-			/>
-			<Tool
-				Name="VCALinkTool"
-			/>
-			<Tool
-				Name="VCManifestTool"
-			/>
-			<Tool
-				Name="VCXDCMakeTool"
-			/>
-			<Tool
-				Name="VCBscMakeTool"
-			/>
-			<Tool
-				Name="VCFxCopTool"
-			/>
-			<Tool
-				Name="VCAppVerifierTool"
-			/>
-			<Tool
-				Name="VCPostBuildEventTool"
-			/>
-		</Configuration>
-		<Configuration
-			Name="Release|x64"
-			ConfigurationType="2"
-			InheritedPropertySheets=".\pyd.vsprops;.\x64.vsprops"
-			CharacterSet="0"
-			WholeProgramOptimization="1"
-			>
-			<Tool
-				Name="VCPreBuildEventTool"
-			/>
-			<Tool
-				Name="VCCustomBuildTool"
-			/>
-			<Tool
-				Name="VCXMLDataGeneratorTool"
-			/>
-			<Tool
-				Name="VCWebServiceProxyGeneratorTool"
-			/>
-			<Tool
-				Name="VCMIDLTool"
-				TargetEnvironment="3"
-			/>
-			<Tool
-				Name="VCCLCompilerTool"
-				AdditionalIncludeDirectories="..\..\..\sqlite-3.6.21"
-				PreprocessorDefinitions="MODULE_NAME=\&quot;sqlite3\&quot;"
-			/>
-			<Tool
-				Name="VCManagedResourceCompilerTool"
-			/>
-			<Tool
-				Name="VCResourceCompilerTool"
-			/>
-			<Tool
-				Name="VCPreLinkEventTool"
-			/>
-			<Tool
-				Name="VCLinkerTool"
-				BaseAddress="0x1e180000"
-			/>
-			<Tool
-				Name="VCALinkTool"
-			/>
-			<Tool
-				Name="VCManifestTool"
-			/>
-			<Tool
-				Name="VCXDCMakeTool"
-			/>
-			<Tool
-				Name="VCBscMakeTool"
-			/>
-			<Tool
-				Name="VCFxCopTool"
-			/>
-			<Tool
-				Name="VCAppVerifierTool"
-			/>
-			<Tool
-				Name="VCPostBuildEventTool"
-			/>
-		</Configuration>
-		<Configuration
-			Name="PGInstrument|Win32"
-			ConfigurationType="2"
-			InheritedPropertySheets=".\pyd.vsprops;.\pginstrument.vsprops"
-			CharacterSet="0"
-			WholeProgramOptimization="1"
-			>
-			<Tool
-				Name="VCPreBuildEventTool"
-			/>
-			<Tool
-				Name="VCCustomBuildTool"
-			/>
-			<Tool
-				Name="VCXMLDataGeneratorTool"
-			/>
-			<Tool
-				Name="VCWebServiceProxyGeneratorTool"
-			/>
-			<Tool
-				Name="VCMIDLTool"
-			/>
-			<Tool
-				Name="VCCLCompilerTool"
-				AdditionalIncludeDirectories="..\..\..\sqlite-3.6.21"
-				PreprocessorDefinitions="MODULE_NAME=\&quot;sqlite3\&quot;"
-			/>
-			<Tool
-				Name="VCManagedResourceCompilerTool"
-			/>
-			<Tool
-				Name="VCResourceCompilerTool"
-			/>
-			<Tool
-				Name="VCPreLinkEventTool"
-			/>
-			<Tool
-				Name="VCLinkerTool"
-				BaseAddress="0x1e180000"
-			/>
-			<Tool
-				Name="VCALinkTool"
-			/>
-			<Tool
-				Name="VCManifestTool"
-			/>
-			<Tool
-				Name="VCXDCMakeTool"
-			/>
-			<Tool
-				Name="VCBscMakeTool"
-			/>
-			<Tool
-				Name="VCFxCopTool"
-			/>
-			<Tool
-				Name="VCAppVerifierTool"
-			/>
-			<Tool
-				Name="VCPostBuildEventTool"
-			/>
-		</Configuration>
-		<Configuration
-			Name="PGInstrument|x64"
-			ConfigurationType="2"
-			InheritedPropertySheets=".\pyd.vsprops;.\x64.vsprops;.\pginstrument.vsprops"
-			CharacterSet="0"
-			WholeProgramOptimization="1"
-			>
-			<Tool
-				Name="VCPreBuildEventTool"
-			/>
-			<Tool
-				Name="VCCustomBuildTool"
-			/>
-			<Tool
-				Name="VCXMLDataGeneratorTool"
-			/>
-			<Tool
-				Name="VCWebServiceProxyGeneratorTool"
-			/>
-			<Tool
-				Name="VCMIDLTool"
-				TargetEnvironment="3"
-			/>
-			<Tool
-				Name="VCCLCompilerTool"
-				AdditionalIncludeDirectories="..\..\..\sqlite-3.6.21"
-				PreprocessorDefinitions="MODULE_NAME=\&quot;sqlite3\&quot;"
-			/>
-			<Tool
-				Name="VCManagedResourceCompilerTool"
-			/>
-			<Tool
-				Name="VCResourceCompilerTool"
-			/>
-			<Tool
-				Name="VCPreLinkEventTool"
-			/>
-			<Tool
-				Name="VCLinkerTool"
-				BaseAddress="0x1e180000"
-				TargetMachine="17"
-			/>
-			<Tool
-				Name="VCALinkTool"
-			/>
-			<Tool
-				Name="VCManifestTool"
-			/>
-			<Tool
-				Name="VCXDCMakeTool"
-			/>
-			<Tool
-				Name="VCBscMakeTool"
-			/>
-			<Tool
-				Name="VCFxCopTool"
-			/>
-			<Tool
-				Name="VCAppVerifierTool"
-			/>
-			<Tool
-				Name="VCPostBuildEventTool"
-			/>
-		</Configuration>
-		<Configuration
-			Name="PGUpdate|Win32"
-			ConfigurationType="2"
-			InheritedPropertySheets=".\pyd.vsprops;.\pgupdate.vsprops"
-			CharacterSet="0"
-			WholeProgramOptimization="1"
-			>
-			<Tool
-				Name="VCPreBuildEventTool"
-			/>
-			<Tool
-				Name="VCCustomBuildTool"
-			/>
-			<Tool
-				Name="VCXMLDataGeneratorTool"
-			/>
-			<Tool
-				Name="VCWebServiceProxyGeneratorTool"
-			/>
-			<Tool
-				Name="VCMIDLTool"
-			/>
-			<Tool
-				Name="VCCLCompilerTool"
-				AdditionalIncludeDirectories="..\..\..\sqlite-3.6.21"
-				PreprocessorDefinitions="MODULE_NAME=\&quot;sqlite3\&quot;"
-			/>
-			<Tool
-				Name="VCManagedResourceCompilerTool"
-			/>
-			<Tool
-				Name="VCResourceCompilerTool"
-			/>
-			<Tool
-				Name="VCPreLinkEventTool"
-			/>
-			<Tool
-				Name="VCLinkerTool"
-				BaseAddress="0x1e180000"
-			/>
-			<Tool
-				Name="VCALinkTool"
-			/>
-			<Tool
-				Name="VCManifestTool"
-			/>
-			<Tool
-				Name="VCXDCMakeTool"
-			/>
-			<Tool
-				Name="VCBscMakeTool"
-			/>
-			<Tool
-				Name="VCFxCopTool"
-			/>
-			<Tool
-				Name="VCAppVerifierTool"
-			/>
-			<Tool
-				Name="VCPostBuildEventTool"
-			/>
-		</Configuration>
-		<Configuration
-			Name="PGUpdate|x64"
-			ConfigurationType="2"
-			InheritedPropertySheets=".\pyd.vsprops;.\x64.vsprops;.\pgupdate.vsprops"
-			CharacterSet="0"
-			WholeProgramOptimization="1"
-			>
-			<Tool
-				Name="VCPreBuildEventTool"
-			/>
-			<Tool
-				Name="VCCustomBuildTool"
-			/>
-			<Tool
-				Name="VCXMLDataGeneratorTool"
-			/>
-			<Tool
-				Name="VCWebServiceProxyGeneratorTool"
-			/>
-			<Tool
-				Name="VCMIDLTool"
-				TargetEnvironment="3"
-			/>
-			<Tool
-				Name="VCCLCompilerTool"
-				AdditionalIncludeDirectories="..\..\..\sqlite-3.6.21"
-				PreprocessorDefinitions="MODULE_NAME=\&quot;sqlite3\&quot;"
-			/>
-			<Tool
-				Name="VCManagedResourceCompilerTool"
-			/>
-			<Tool
-				Name="VCResourceCompilerTool"
-			/>
-			<Tool
-				Name="VCPreLinkEventTool"
-			/>
-			<Tool
-				Name="VCLinkerTool"
-				BaseAddress="0x1e180000"
-				TargetMachine="17"
-			/>
-			<Tool
-				Name="VCALinkTool"
-			/>
-			<Tool
-				Name="VCManifestTool"
-			/>
-			<Tool
-				Name="VCXDCMakeTool"
-			/>
-			<Tool
-				Name="VCBscMakeTool"
-			/>
-			<Tool
-				Name="VCFxCopTool"
-			/>
-			<Tool
-				Name="VCAppVerifierTool"
-			/>
-			<Tool
-				Name="VCPostBuildEventTool"
-			/>
-		</Configuration>
-	</Configurations>
-	<References>
-	</References>
-	<Files>
-		<Filter
-			Name="Header Files"
-			>
-			<File
-				RelativePath="..\..\Modules\_sqlite\cache.h"
-				>
-			</File>
-			<File
-				RelativePath="..\..\Modules\_sqlite\connection.h"
-				>
-			</File>
-			<File
-				RelativePath="..\..\Modules\_sqlite\cursor.h"
-				>
-			</File>
-			<File
-				RelativePath="..\..\Modules\_sqlite\microprotocols.h"
-				>
-			</File>
-			<File
-				RelativePath="..\..\Modules\_sqlite\module.h"
-				>
-			</File>
-			<File
-				RelativePath="..\..\Modules\_sqlite\prepare_protocol.h"
-				>
-			</File>
-			<File
-				RelativePath="..\..\Modules\_sqlite\row.h"
-				>
-			</File>
-			<File
-				RelativePath="..\..\Modules\_sqlite\sqlitecompat.h"
-				>
-			</File>
-			<File
-				RelativePath="..\..\Modules\_sqlite\statement.h"
-				>
-			</File>
-			<File
-				RelativePath="..\..\Modules\_sqlite\util.h"
-				>
-			</File>
-		</Filter>
-		<Filter
-			Name="Source Files"
-			>
-			<File
-				RelativePath="..\..\Modules\_sqlite\cache.c"
-				>
-			</File>
-			<File
-				RelativePath="..\..\Modules\_sqlite\connection.c"
-				>
-			</File>
-			<File
-				RelativePath="..\..\Modules\_sqlite\cursor.c"
-				>
-			</File>
-			<File
-				RelativePath="..\..\Modules\_sqlite\microprotocols.c"
-				>
-			</File>
-			<File
-				RelativePath="..\..\Modules\_sqlite\module.c"
-				>
-			</File>
-			<File
-				RelativePath="..\..\Modules\_sqlite\prepare_protocol.c"
-				>
-			</File>
-			<File
-				RelativePath="..\..\Modules\_sqlite\row.c"
-				>
-			</File>
-			<File
-				RelativePath="..\..\Modules\_sqlite\statement.c"
-				>
-			</File>
-			<File
-				RelativePath="..\..\Modules\_sqlite\util.c"
-				>
-			</File>
-		</Filter>
-	</Files>
-	<Globals>
-	</Globals>
-</VisualStudioProject>
-=======
-<?xml version="1.0" encoding="Windows-1252"?>
-<VisualStudioProject
-	ProjectType="Visual C++"
-	Version="8.00"
-	Name="_sqlite3"
-	ProjectGUID="{13CECB97-4119-4316-9D42-8534019A5A44}"
-	RootNamespace="_sqlite3"
-	Keyword="Win32Proj"
-	TargetFrameworkVersion="196613"
-	>
-	<Platforms>
-		<Platform
-			Name="Win32"
-		/>
-		<Platform
-			Name="x64"
-		/>
-	</Platforms>
-	<ToolFiles>
-	</ToolFiles>
-	<Configurations>
-		<Configuration
-			Name="Debug|Win32"
-			ConfigurationType="2"
-			InheritedPropertySheets=".\pyd_d.vsprops"
-			CharacterSet="0"
-			>
-			<Tool
-				Name="VCPreBuildEventTool"
-			/>
-			<Tool
-				Name="VCCustomBuildTool"
-			/>
-			<Tool
-				Name="VCXMLDataGeneratorTool"
-			/>
-			<Tool
-				Name="VCWebServiceProxyGeneratorTool"
-			/>
-			<Tool
-				Name="VCMIDLTool"
-			/>
-			<Tool
-				Name="VCCLCompilerTool"
-				AdditionalIncludeDirectories="..\..\..\sqlite-3.5.9"
-				PreprocessorDefinitions="MODULE_NAME=\&quot;sqlite3\&quot;"
-			/>
-			<Tool
-				Name="VCManagedResourceCompilerTool"
-			/>
-			<Tool
-				Name="VCResourceCompilerTool"
-			/>
-			<Tool
-				Name="VCPreLinkEventTool"
-			/>
-			<Tool
-				Name="VCLinkerTool"
-				BaseAddress="0x1e180000"
-			/>
-			<Tool
-				Name="VCALinkTool"
-			/>
-			<Tool
-				Name="VCManifestTool"
-			/>
-			<Tool
-				Name="VCXDCMakeTool"
-			/>
-			<Tool
-				Name="VCBscMakeTool"
-			/>
-			<Tool
-				Name="VCFxCopTool"
-			/>
-			<Tool
-				Name="VCAppVerifierTool"
-			/>
-			<Tool
-				Name="VCPostBuildEventTool"
-			/>
-		</Configuration>
-		<Configuration
-			Name="Debug|x64"
-			ConfigurationType="2"
-			InheritedPropertySheets=".\pyd_d.vsprops;.\x64.vsprops"
-			CharacterSet="0"
-			>
-			<Tool
-				Name="VCPreBuildEventTool"
-			/>
-			<Tool
-				Name="VCCustomBuildTool"
-			/>
-			<Tool
-				Name="VCXMLDataGeneratorTool"
-			/>
-			<Tool
-				Name="VCWebServiceProxyGeneratorTool"
-			/>
-			<Tool
-				Name="VCMIDLTool"
-				TargetEnvironment="3"
-			/>
-			<Tool
-				Name="VCCLCompilerTool"
-				AdditionalIncludeDirectories="..\..\..\sqlite-3.5.9"
-				PreprocessorDefinitions="MODULE_NAME=\&quot;sqlite3\&quot;"
-			/>
-			<Tool
-				Name="VCManagedResourceCompilerTool"
-			/>
-			<Tool
-				Name="VCResourceCompilerTool"
-			/>
-			<Tool
-				Name="VCPreLinkEventTool"
-			/>
-			<Tool
-				Name="VCLinkerTool"
-				BaseAddress="0x1e180000"
-			/>
-			<Tool
-				Name="VCALinkTool"
-			/>
-			<Tool
-				Name="VCManifestTool"
-			/>
-			<Tool
-				Name="VCXDCMakeTool"
-			/>
-			<Tool
-				Name="VCBscMakeTool"
-			/>
-			<Tool
-				Name="VCFxCopTool"
-			/>
-			<Tool
-				Name="VCAppVerifierTool"
-			/>
-			<Tool
-				Name="VCPostBuildEventTool"
-			/>
-		</Configuration>
-		<Configuration
-			Name="Release|Win32"
-			ConfigurationType="2"
-			InheritedPropertySheets=".\pyd.vsprops"
-			CharacterSet="0"
-			WholeProgramOptimization="1"
-			>
-			<Tool
-				Name="VCPreBuildEventTool"
-			/>
-			<Tool
-				Name="VCCustomBuildTool"
-			/>
-			<Tool
-				Name="VCXMLDataGeneratorTool"
-			/>
-			<Tool
-				Name="VCWebServiceProxyGeneratorTool"
-			/>
-			<Tool
-				Name="VCMIDLTool"
-			/>
-			<Tool
-				Name="VCCLCompilerTool"
-				AdditionalIncludeDirectories="..\..\..\sqlite-3.5.9"
-				PreprocessorDefinitions="MODULE_NAME=\&quot;sqlite3\&quot;"
-			/>
-			<Tool
-				Name="VCManagedResourceCompilerTool"
-			/>
-			<Tool
-				Name="VCResourceCompilerTool"
-			/>
-			<Tool
-				Name="VCPreLinkEventTool"
-			/>
-			<Tool
-				Name="VCLinkerTool"
-				BaseAddress="0x1e180000"
-			/>
-			<Tool
-				Name="VCALinkTool"
-			/>
-			<Tool
-				Name="VCManifestTool"
-			/>
-			<Tool
-				Name="VCXDCMakeTool"
-			/>
-			<Tool
-				Name="VCBscMakeTool"
-			/>
-			<Tool
-				Name="VCFxCopTool"
-			/>
-			<Tool
-				Name="VCAppVerifierTool"
-			/>
-			<Tool
-				Name="VCPostBuildEventTool"
-			/>
-		</Configuration>
-		<Configuration
-			Name="Release|x64"
-			ConfigurationType="2"
-			InheritedPropertySheets=".\pyd.vsprops;.\x64.vsprops"
-			CharacterSet="0"
-			WholeProgramOptimization="1"
-			>
-			<Tool
-				Name="VCPreBuildEventTool"
-			/>
-			<Tool
-				Name="VCCustomBuildTool"
-			/>
-			<Tool
-				Name="VCXMLDataGeneratorTool"
-			/>
-			<Tool
-				Name="VCWebServiceProxyGeneratorTool"
-			/>
-			<Tool
-				Name="VCMIDLTool"
-				TargetEnvironment="3"
-			/>
-			<Tool
-				Name="VCCLCompilerTool"
-				AdditionalIncludeDirectories="..\..\..\sqlite-3.5.9"
-				PreprocessorDefinitions="MODULE_NAME=\&quot;sqlite3\&quot;"
-			/>
-			<Tool
-				Name="VCManagedResourceCompilerTool"
-			/>
-			<Tool
-				Name="VCResourceCompilerTool"
-			/>
-			<Tool
-				Name="VCPreLinkEventTool"
-			/>
-			<Tool
-				Name="VCLinkerTool"
-				BaseAddress="0x1e180000"
-			/>
-			<Tool
-				Name="VCALinkTool"
-			/>
-			<Tool
-				Name="VCManifestTool"
-			/>
-			<Tool
-				Name="VCXDCMakeTool"
-			/>
-			<Tool
-				Name="VCBscMakeTool"
-			/>
-			<Tool
-				Name="VCFxCopTool"
-			/>
-			<Tool
-				Name="VCAppVerifierTool"
-			/>
-			<Tool
-				Name="VCPostBuildEventTool"
-			/>
-		</Configuration>
-		<Configuration
-			Name="PGInstrument|Win32"
-			ConfigurationType="2"
-			InheritedPropertySheets=".\pyd.vsprops;.\pginstrument.vsprops"
-			CharacterSet="0"
-			WholeProgramOptimization="1"
-			>
-			<Tool
-				Name="VCPreBuildEventTool"
-			/>
-			<Tool
-				Name="VCCustomBuildTool"
-			/>
-			<Tool
-				Name="VCXMLDataGeneratorTool"
-			/>
-			<Tool
-				Name="VCWebServiceProxyGeneratorTool"
-			/>
-			<Tool
-				Name="VCMIDLTool"
-			/>
-			<Tool
-				Name="VCCLCompilerTool"
-				AdditionalIncludeDirectories="..\..\..\sqlite-3.5.9"
-				PreprocessorDefinitions="MODULE_NAME=\&quot;sqlite3\&quot;"
-			/>
-			<Tool
-				Name="VCManagedResourceCompilerTool"
-			/>
-			<Tool
-				Name="VCResourceCompilerTool"
-			/>
-			<Tool
-				Name="VCPreLinkEventTool"
-			/>
-			<Tool
-				Name="VCLinkerTool"
-				BaseAddress="0x1e180000"
-			/>
-			<Tool
-				Name="VCALinkTool"
-			/>
-			<Tool
-				Name="VCManifestTool"
-			/>
-			<Tool
-				Name="VCXDCMakeTool"
-			/>
-			<Tool
-				Name="VCBscMakeTool"
-			/>
-			<Tool
-				Name="VCFxCopTool"
-			/>
-			<Tool
-				Name="VCAppVerifierTool"
-			/>
-			<Tool
-				Name="VCPostBuildEventTool"
-			/>
-		</Configuration>
-		<Configuration
-			Name="PGInstrument|x64"
-			ConfigurationType="2"
-			InheritedPropertySheets=".\pyd.vsprops;.\x64.vsprops;.\pginstrument.vsprops"
-			CharacterSet="0"
-			WholeProgramOptimization="1"
-			>
-			<Tool
-				Name="VCPreBuildEventTool"
-			/>
-			<Tool
-				Name="VCCustomBuildTool"
-			/>
-			<Tool
-				Name="VCXMLDataGeneratorTool"
-			/>
-			<Tool
-				Name="VCWebServiceProxyGeneratorTool"
-			/>
-			<Tool
-				Name="VCMIDLTool"
-				TargetEnvironment="3"
-			/>
-			<Tool
-				Name="VCCLCompilerTool"
-				AdditionalIncludeDirectories="..\..\..\sqlite-3.5.9"
-				PreprocessorDefinitions="MODULE_NAME=\&quot;sqlite3\&quot;"
-			/>
-			<Tool
-				Name="VCManagedResourceCompilerTool"
-			/>
-			<Tool
-				Name="VCResourceCompilerTool"
-			/>
-			<Tool
-				Name="VCPreLinkEventTool"
-			/>
-			<Tool
-				Name="VCLinkerTool"
-				BaseAddress="0x1e180000"
-				TargetMachine="17"
-			/>
-			<Tool
-				Name="VCALinkTool"
-			/>
-			<Tool
-				Name="VCManifestTool"
-			/>
-			<Tool
-				Name="VCXDCMakeTool"
-			/>
-			<Tool
-				Name="VCBscMakeTool"
-			/>
-			<Tool
-				Name="VCFxCopTool"
-			/>
-			<Tool
-				Name="VCAppVerifierTool"
-			/>
-			<Tool
-				Name="VCPostBuildEventTool"
-			/>
-		</Configuration>
-		<Configuration
-			Name="PGUpdate|Win32"
-			ConfigurationType="2"
-			InheritedPropertySheets=".\pyd.vsprops;.\pgupdate.vsprops"
-			CharacterSet="0"
-			WholeProgramOptimization="1"
-			>
-			<Tool
-				Name="VCPreBuildEventTool"
-			/>
-			<Tool
-				Name="VCCustomBuildTool"
-			/>
-			<Tool
-				Name="VCXMLDataGeneratorTool"
-			/>
-			<Tool
-				Name="VCWebServiceProxyGeneratorTool"
-			/>
-			<Tool
-				Name="VCMIDLTool"
-			/>
-			<Tool
-				Name="VCCLCompilerTool"
-				AdditionalIncludeDirectories="..\..\..\sqlite-3.5.9"
-				PreprocessorDefinitions="MODULE_NAME=\&quot;sqlite3\&quot;"
-			/>
-			<Tool
-				Name="VCManagedResourceCompilerTool"
-			/>
-			<Tool
-				Name="VCResourceCompilerTool"
-			/>
-			<Tool
-				Name="VCPreLinkEventTool"
-			/>
-			<Tool
-				Name="VCLinkerTool"
-				BaseAddress="0x1e180000"
-			/>
-			<Tool
-				Name="VCALinkTool"
-			/>
-			<Tool
-				Name="VCManifestTool"
-			/>
-			<Tool
-				Name="VCXDCMakeTool"
-			/>
-			<Tool
-				Name="VCBscMakeTool"
-			/>
-			<Tool
-				Name="VCFxCopTool"
-			/>
-			<Tool
-				Name="VCAppVerifierTool"
-			/>
-			<Tool
-				Name="VCPostBuildEventTool"
-			/>
-		</Configuration>
-		<Configuration
-			Name="PGUpdate|x64"
-			ConfigurationType="2"
-			InheritedPropertySheets=".\pyd.vsprops;.\x64.vsprops;.\pgupdate.vsprops"
-			CharacterSet="0"
-			WholeProgramOptimization="1"
-			>
-			<Tool
-				Name="VCPreBuildEventTool"
-			/>
-			<Tool
-				Name="VCCustomBuildTool"
-			/>
-			<Tool
-				Name="VCXMLDataGeneratorTool"
-			/>
-			<Tool
-				Name="VCWebServiceProxyGeneratorTool"
-			/>
-			<Tool
-				Name="VCMIDLTool"
-				TargetEnvironment="3"
-			/>
-			<Tool
-				Name="VCCLCompilerTool"
-				AdditionalIncludeDirectories="..\..\..\sqlite-3.5.9"
-				PreprocessorDefinitions="MODULE_NAME=\&quot;sqlite3\&quot;"
-			/>
-			<Tool
-				Name="VCManagedResourceCompilerTool"
-			/>
-			<Tool
-				Name="VCResourceCompilerTool"
-			/>
-			<Tool
-				Name="VCPreLinkEventTool"
-			/>
-			<Tool
-				Name="VCLinkerTool"
-				BaseAddress="0x1e180000"
-				TargetMachine="17"
-			/>
-			<Tool
-				Name="VCALinkTool"
-			/>
-			<Tool
-				Name="VCManifestTool"
-			/>
-			<Tool
-				Name="VCXDCMakeTool"
-			/>
-			<Tool
-				Name="VCBscMakeTool"
-			/>
-			<Tool
-				Name="VCFxCopTool"
-			/>
-			<Tool
-				Name="VCAppVerifierTool"
-			/>
-			<Tool
-				Name="VCPostBuildEventTool"
-			/>
-		</Configuration>
-	</Configurations>
-	<References>
-	</References>
-	<Files>
-		<Filter
-			Name="Header Files"
-			>
-			<File
-				RelativePath="..\..\Modules\_sqlite\cache.h"
-				>
-			</File>
-			<File
-				RelativePath="..\..\Modules\_sqlite\connection.h"
-				>
-			</File>
-			<File
-				RelativePath="..\..\Modules\_sqlite\cursor.h"
-				>
-			</File>
-			<File
-				RelativePath="..\..\Modules\_sqlite\microprotocols.h"
-				>
-			</File>
-			<File
-				RelativePath="..\..\Modules\_sqlite\module.h"
-				>
-			</File>
-			<File
-				RelativePath="..\..\Modules\_sqlite\prepare_protocol.h"
-				>
-			</File>
-			<File
-				RelativePath="..\..\Modules\_sqlite\row.h"
-				>
-			</File>
-			<File
-				RelativePath="..\..\Modules\_sqlite\sqlitecompat.h"
-				>
-			</File>
-			<File
-				RelativePath="..\..\Modules\_sqlite\statement.h"
-				>
-			</File>
-			<File
-				RelativePath="..\..\Modules\_sqlite\util.h"
-				>
-			</File>
-		</Filter>
-		<Filter
-			Name="Source Files"
-			>
-			<File
-				RelativePath="..\..\Modules\_sqlite\cache.c"
-				>
-			</File>
-			<File
-				RelativePath="..\..\Modules\_sqlite\connection.c"
-				>
-			</File>
-			<File
-				RelativePath="..\..\Modules\_sqlite\cursor.c"
-				>
-			</File>
-			<File
-				RelativePath="..\..\Modules\_sqlite\microprotocols.c"
-				>
-			</File>
-			<File
-				RelativePath="..\..\Modules\_sqlite\module.c"
-				>
-			</File>
-			<File
-				RelativePath="..\..\Modules\_sqlite\prepare_protocol.c"
-				>
-			</File>
-			<File
-				RelativePath="..\..\Modules\_sqlite\row.c"
-				>
-			</File>
-			<File
-				RelativePath="..\..\Modules\_sqlite\statement.c"
-				>
-			</File>
-			<File
-				RelativePath="..\..\Modules\_sqlite\util.c"
-				>
-			</File>
-		</Filter>
-	</Files>
-	<Globals>
-	</Globals>
-</VisualStudioProject>
->>>>>>> 21967d0b
+<?xml version="1.0" encoding="Windows-1252"?>
+<VisualStudioProject
+	ProjectType="Visual C++"
+	Version="8.00"
+	Name="_sqlite3"
+	ProjectGUID="{13CECB97-4119-4316-9D42-8534019A5A44}"
+	RootNamespace="_sqlite3"
+	Keyword="Win32Proj"
+	TargetFrameworkVersion="196613"
+	>
+	<Platforms>
+		<Platform
+			Name="Win32"
+		/>
+		<Platform
+			Name="x64"
+		/>
+	</Platforms>
+	<ToolFiles>
+	</ToolFiles>
+	<Configurations>
+		<Configuration
+			Name="Debug|Win32"
+			ConfigurationType="2"
+			InheritedPropertySheets=".\pyd_d.vsprops"
+			CharacterSet="0"
+			>
+			<Tool
+				Name="VCPreBuildEventTool"
+			/>
+			<Tool
+				Name="VCCustomBuildTool"
+			/>
+			<Tool
+				Name="VCXMLDataGeneratorTool"
+			/>
+			<Tool
+				Name="VCWebServiceProxyGeneratorTool"
+			/>
+			<Tool
+				Name="VCMIDLTool"
+			/>
+			<Tool
+				Name="VCCLCompilerTool"
+				AdditionalIncludeDirectories="..\..\..\sqlite-3.6.21"
+				PreprocessorDefinitions="MODULE_NAME=\&quot;sqlite3\&quot;"
+			/>
+			<Tool
+				Name="VCManagedResourceCompilerTool"
+			/>
+			<Tool
+				Name="VCResourceCompilerTool"
+			/>
+			<Tool
+				Name="VCPreLinkEventTool"
+			/>
+			<Tool
+				Name="VCLinkerTool"
+				BaseAddress="0x1e180000"
+			/>
+			<Tool
+				Name="VCALinkTool"
+			/>
+			<Tool
+				Name="VCManifestTool"
+			/>
+			<Tool
+				Name="VCXDCMakeTool"
+			/>
+			<Tool
+				Name="VCBscMakeTool"
+			/>
+			<Tool
+				Name="VCFxCopTool"
+			/>
+			<Tool
+				Name="VCAppVerifierTool"
+			/>
+			<Tool
+				Name="VCPostBuildEventTool"
+			/>
+		</Configuration>
+		<Configuration
+			Name="Debug|x64"
+			ConfigurationType="2"
+			InheritedPropertySheets=".\pyd_d.vsprops;.\x64.vsprops"
+			CharacterSet="0"
+			>
+			<Tool
+				Name="VCPreBuildEventTool"
+			/>
+			<Tool
+				Name="VCCustomBuildTool"
+			/>
+			<Tool
+				Name="VCXMLDataGeneratorTool"
+			/>
+			<Tool
+				Name="VCWebServiceProxyGeneratorTool"
+			/>
+			<Tool
+				Name="VCMIDLTool"
+				TargetEnvironment="3"
+			/>
+			<Tool
+				Name="VCCLCompilerTool"
+				AdditionalIncludeDirectories="..\..\..\sqlite-3.6.21"
+				PreprocessorDefinitions="MODULE_NAME=\&quot;sqlite3\&quot;"
+			/>
+			<Tool
+				Name="VCManagedResourceCompilerTool"
+			/>
+			<Tool
+				Name="VCResourceCompilerTool"
+			/>
+			<Tool
+				Name="VCPreLinkEventTool"
+			/>
+			<Tool
+				Name="VCLinkerTool"
+				BaseAddress="0x1e180000"
+			/>
+			<Tool
+				Name="VCALinkTool"
+			/>
+			<Tool
+				Name="VCManifestTool"
+			/>
+			<Tool
+				Name="VCXDCMakeTool"
+			/>
+			<Tool
+				Name="VCBscMakeTool"
+			/>
+			<Tool
+				Name="VCFxCopTool"
+			/>
+			<Tool
+				Name="VCAppVerifierTool"
+			/>
+			<Tool
+				Name="VCPostBuildEventTool"
+			/>
+		</Configuration>
+		<Configuration
+			Name="Release|Win32"
+			ConfigurationType="2"
+			InheritedPropertySheets=".\pyd.vsprops"
+			CharacterSet="0"
+			WholeProgramOptimization="1"
+			>
+			<Tool
+				Name="VCPreBuildEventTool"
+			/>
+			<Tool
+				Name="VCCustomBuildTool"
+			/>
+			<Tool
+				Name="VCXMLDataGeneratorTool"
+			/>
+			<Tool
+				Name="VCWebServiceProxyGeneratorTool"
+			/>
+			<Tool
+				Name="VCMIDLTool"
+			/>
+			<Tool
+				Name="VCCLCompilerTool"
+				AdditionalIncludeDirectories="..\..\..\sqlite-3.6.21"
+				PreprocessorDefinitions="MODULE_NAME=\&quot;sqlite3\&quot;"
+			/>
+			<Tool
+				Name="VCManagedResourceCompilerTool"
+			/>
+			<Tool
+				Name="VCResourceCompilerTool"
+			/>
+			<Tool
+				Name="VCPreLinkEventTool"
+			/>
+			<Tool
+				Name="VCLinkerTool"
+				BaseAddress="0x1e180000"
+			/>
+			<Tool
+				Name="VCALinkTool"
+			/>
+			<Tool
+				Name="VCManifestTool"
+			/>
+			<Tool
+				Name="VCXDCMakeTool"
+			/>
+			<Tool
+				Name="VCBscMakeTool"
+			/>
+			<Tool
+				Name="VCFxCopTool"
+			/>
+			<Tool
+				Name="VCAppVerifierTool"
+			/>
+			<Tool
+				Name="VCPostBuildEventTool"
+			/>
+		</Configuration>
+		<Configuration
+			Name="Release|x64"
+			ConfigurationType="2"
+			InheritedPropertySheets=".\pyd.vsprops;.\x64.vsprops"
+			CharacterSet="0"
+			WholeProgramOptimization="1"
+			>
+			<Tool
+				Name="VCPreBuildEventTool"
+			/>
+			<Tool
+				Name="VCCustomBuildTool"
+			/>
+			<Tool
+				Name="VCXMLDataGeneratorTool"
+			/>
+			<Tool
+				Name="VCWebServiceProxyGeneratorTool"
+			/>
+			<Tool
+				Name="VCMIDLTool"
+				TargetEnvironment="3"
+			/>
+			<Tool
+				Name="VCCLCompilerTool"
+				AdditionalIncludeDirectories="..\..\..\sqlite-3.6.21"
+				PreprocessorDefinitions="MODULE_NAME=\&quot;sqlite3\&quot;"
+			/>
+			<Tool
+				Name="VCManagedResourceCompilerTool"
+			/>
+			<Tool
+				Name="VCResourceCompilerTool"
+			/>
+			<Tool
+				Name="VCPreLinkEventTool"
+			/>
+			<Tool
+				Name="VCLinkerTool"
+				BaseAddress="0x1e180000"
+			/>
+			<Tool
+				Name="VCALinkTool"
+			/>
+			<Tool
+				Name="VCManifestTool"
+			/>
+			<Tool
+				Name="VCXDCMakeTool"
+			/>
+			<Tool
+				Name="VCBscMakeTool"
+			/>
+			<Tool
+				Name="VCFxCopTool"
+			/>
+			<Tool
+				Name="VCAppVerifierTool"
+			/>
+			<Tool
+				Name="VCPostBuildEventTool"
+			/>
+		</Configuration>
+		<Configuration
+			Name="PGInstrument|Win32"
+			ConfigurationType="2"
+			InheritedPropertySheets=".\pyd.vsprops;.\pginstrument.vsprops"
+			CharacterSet="0"
+			WholeProgramOptimization="1"
+			>
+			<Tool
+				Name="VCPreBuildEventTool"
+			/>
+			<Tool
+				Name="VCCustomBuildTool"
+			/>
+			<Tool
+				Name="VCXMLDataGeneratorTool"
+			/>
+			<Tool
+				Name="VCWebServiceProxyGeneratorTool"
+			/>
+			<Tool
+				Name="VCMIDLTool"
+			/>
+			<Tool
+				Name="VCCLCompilerTool"
+				AdditionalIncludeDirectories="..\..\..\sqlite-3.6.21"
+				PreprocessorDefinitions="MODULE_NAME=\&quot;sqlite3\&quot;"
+			/>
+			<Tool
+				Name="VCManagedResourceCompilerTool"
+			/>
+			<Tool
+				Name="VCResourceCompilerTool"
+			/>
+			<Tool
+				Name="VCPreLinkEventTool"
+			/>
+			<Tool
+				Name="VCLinkerTool"
+				BaseAddress="0x1e180000"
+			/>
+			<Tool
+				Name="VCALinkTool"
+			/>
+			<Tool
+				Name="VCManifestTool"
+			/>
+			<Tool
+				Name="VCXDCMakeTool"
+			/>
+			<Tool
+				Name="VCBscMakeTool"
+			/>
+			<Tool
+				Name="VCFxCopTool"
+			/>
+			<Tool
+				Name="VCAppVerifierTool"
+			/>
+			<Tool
+				Name="VCPostBuildEventTool"
+			/>
+		</Configuration>
+		<Configuration
+			Name="PGInstrument|x64"
+			ConfigurationType="2"
+			InheritedPropertySheets=".\pyd.vsprops;.\x64.vsprops;.\pginstrument.vsprops"
+			CharacterSet="0"
+			WholeProgramOptimization="1"
+			>
+			<Tool
+				Name="VCPreBuildEventTool"
+			/>
+			<Tool
+				Name="VCCustomBuildTool"
+			/>
+			<Tool
+				Name="VCXMLDataGeneratorTool"
+			/>
+			<Tool
+				Name="VCWebServiceProxyGeneratorTool"
+			/>
+			<Tool
+				Name="VCMIDLTool"
+				TargetEnvironment="3"
+			/>
+			<Tool
+				Name="VCCLCompilerTool"
+				AdditionalIncludeDirectories="..\..\..\sqlite-3.6.21"
+				PreprocessorDefinitions="MODULE_NAME=\&quot;sqlite3\&quot;"
+			/>
+			<Tool
+				Name="VCManagedResourceCompilerTool"
+			/>
+			<Tool
+				Name="VCResourceCompilerTool"
+			/>
+			<Tool
+				Name="VCPreLinkEventTool"
+			/>
+			<Tool
+				Name="VCLinkerTool"
+				BaseAddress="0x1e180000"
+				TargetMachine="17"
+			/>
+			<Tool
+				Name="VCALinkTool"
+			/>
+			<Tool
+				Name="VCManifestTool"
+			/>
+			<Tool
+				Name="VCXDCMakeTool"
+			/>
+			<Tool
+				Name="VCBscMakeTool"
+			/>
+			<Tool
+				Name="VCFxCopTool"
+			/>
+			<Tool
+				Name="VCAppVerifierTool"
+			/>
+			<Tool
+				Name="VCPostBuildEventTool"
+			/>
+		</Configuration>
+		<Configuration
+			Name="PGUpdate|Win32"
+			ConfigurationType="2"
+			InheritedPropertySheets=".\pyd.vsprops;.\pgupdate.vsprops"
+			CharacterSet="0"
+			WholeProgramOptimization="1"
+			>
+			<Tool
+				Name="VCPreBuildEventTool"
+			/>
+			<Tool
+				Name="VCCustomBuildTool"
+			/>
+			<Tool
+				Name="VCXMLDataGeneratorTool"
+			/>
+			<Tool
+				Name="VCWebServiceProxyGeneratorTool"
+			/>
+			<Tool
+				Name="VCMIDLTool"
+			/>
+			<Tool
+				Name="VCCLCompilerTool"
+				AdditionalIncludeDirectories="..\..\..\sqlite-3.6.21"
+				PreprocessorDefinitions="MODULE_NAME=\&quot;sqlite3\&quot;"
+			/>
+			<Tool
+				Name="VCManagedResourceCompilerTool"
+			/>
+			<Tool
+				Name="VCResourceCompilerTool"
+			/>
+			<Tool
+				Name="VCPreLinkEventTool"
+			/>
+			<Tool
+				Name="VCLinkerTool"
+				BaseAddress="0x1e180000"
+			/>
+			<Tool
+				Name="VCALinkTool"
+			/>
+			<Tool
+				Name="VCManifestTool"
+			/>
+			<Tool
+				Name="VCXDCMakeTool"
+			/>
+			<Tool
+				Name="VCBscMakeTool"
+			/>
+			<Tool
+				Name="VCFxCopTool"
+			/>
+			<Tool
+				Name="VCAppVerifierTool"
+			/>
+			<Tool
+				Name="VCPostBuildEventTool"
+			/>
+		</Configuration>
+		<Configuration
+			Name="PGUpdate|x64"
+			ConfigurationType="2"
+			InheritedPropertySheets=".\pyd.vsprops;.\x64.vsprops;.\pgupdate.vsprops"
+			CharacterSet="0"
+			WholeProgramOptimization="1"
+			>
+			<Tool
+				Name="VCPreBuildEventTool"
+			/>
+			<Tool
+				Name="VCCustomBuildTool"
+			/>
+			<Tool
+				Name="VCXMLDataGeneratorTool"
+			/>
+			<Tool
+				Name="VCWebServiceProxyGeneratorTool"
+			/>
+			<Tool
+				Name="VCMIDLTool"
+				TargetEnvironment="3"
+			/>
+			<Tool
+				Name="VCCLCompilerTool"
+				AdditionalIncludeDirectories="..\..\..\sqlite-3.6.21"
+				PreprocessorDefinitions="MODULE_NAME=\&quot;sqlite3\&quot;"
+			/>
+			<Tool
+				Name="VCManagedResourceCompilerTool"
+			/>
+			<Tool
+				Name="VCResourceCompilerTool"
+			/>
+			<Tool
+				Name="VCPreLinkEventTool"
+			/>
+			<Tool
+				Name="VCLinkerTool"
+				BaseAddress="0x1e180000"
+				TargetMachine="17"
+			/>
+			<Tool
+				Name="VCALinkTool"
+			/>
+			<Tool
+				Name="VCManifestTool"
+			/>
+			<Tool
+				Name="VCXDCMakeTool"
+			/>
+			<Tool
+				Name="VCBscMakeTool"
+			/>
+			<Tool
+				Name="VCFxCopTool"
+			/>
+			<Tool
+				Name="VCAppVerifierTool"
+			/>
+			<Tool
+				Name="VCPostBuildEventTool"
+			/>
+		</Configuration>
+	</Configurations>
+	<References>
+	</References>
+	<Files>
+		<Filter
+			Name="Header Files"
+			>
+			<File
+				RelativePath="..\..\Modules\_sqlite\cache.h"
+				>
+			</File>
+			<File
+				RelativePath="..\..\Modules\_sqlite\connection.h"
+				>
+			</File>
+			<File
+				RelativePath="..\..\Modules\_sqlite\cursor.h"
+				>
+			</File>
+			<File
+				RelativePath="..\..\Modules\_sqlite\microprotocols.h"
+				>
+			</File>
+			<File
+				RelativePath="..\..\Modules\_sqlite\module.h"
+				>
+			</File>
+			<File
+				RelativePath="..\..\Modules\_sqlite\prepare_protocol.h"
+				>
+			</File>
+			<File
+				RelativePath="..\..\Modules\_sqlite\row.h"
+				>
+			</File>
+			<File
+				RelativePath="..\..\Modules\_sqlite\sqlitecompat.h"
+				>
+			</File>
+			<File
+				RelativePath="..\..\Modules\_sqlite\statement.h"
+				>
+			</File>
+			<File
+				RelativePath="..\..\Modules\_sqlite\util.h"
+				>
+			</File>
+		</Filter>
+		<Filter
+			Name="Source Files"
+			>
+			<File
+				RelativePath="..\..\Modules\_sqlite\cache.c"
+				>
+			</File>
+			<File
+				RelativePath="..\..\Modules\_sqlite\connection.c"
+				>
+			</File>
+			<File
+				RelativePath="..\..\Modules\_sqlite\cursor.c"
+				>
+			</File>
+			<File
+				RelativePath="..\..\Modules\_sqlite\microprotocols.c"
+				>
+			</File>
+			<File
+				RelativePath="..\..\Modules\_sqlite\module.c"
+				>
+			</File>
+			<File
+				RelativePath="..\..\Modules\_sqlite\prepare_protocol.c"
+				>
+			</File>
+			<File
+				RelativePath="..\..\Modules\_sqlite\row.c"
+				>
+			</File>
+			<File
+				RelativePath="..\..\Modules\_sqlite\statement.c"
+				>
+			</File>
+			<File
+				RelativePath="..\..\Modules\_sqlite\util.c"
+				>
+			</File>
+		</Filter>
+	</Files>
+	<Globals>
+	</Globals>
+</VisualStudioProject>